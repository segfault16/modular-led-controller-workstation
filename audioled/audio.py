from __future__ import (absolute_import, division, print_function, unicode_literals)

import time
import traceback
from collections import OrderedDict

import numpy as np
import pyaudio
from ctypes import *



from audioled.effects import Effect
from audioled.effect import AudioBuffer

import logging
logger = logging.getLogger(__name__)
alogger = logging.getLogger(__name__ + ".libasound")

# Kudos https://stackoverflow.com/questions/7088672/pyaudio-working-but-spits-out-error-messages-each-time
# From alsa-lib Git 3fd4ab9be0db7c7430ebd258f2717a976381715d
# $ grep -rn snd_lib_error_handler_t
# include/error.h:59:typedef void (*snd_lib_error_handler_t)(const char *file, int line, const char *function, int err, const char *fmt, ...) /* __attribute__ ((format (printf, 5, 6))) */;
# Define our error handler type
ERROR_HANDLER_FUNC = CFUNCTYPE(None, c_char_p, c_int, c_char_p, c_int, c_char_p,)
def py_error_handler(filename, line, function, err, fmt, *val):
    formatted = None
    if len(val) > 0:
        try:
            import StringIO 
            def sprintf(buf, fmt, *args):
                buf.write(fmt % args)

            buf = StringIO.StringIO()
            sprintf(buf, fmt, val)
            formatted = buf.getvalue()
            alogger.debug("{}:{} {} {} ({})".format(filename, line, function, formatted, *val))
        except Exception:
            alogger.debug("Problem formatting libalsa message {}, arguments: {}".format(fmt, val))
    else:
        alogger.debug("{}:{} {} {}".format(filename, line, function, fmt))
c_error_handler = ERROR_HANDLER_FUNC(py_error_handler)

try:
    asound = cdll.LoadLibrary('libasound.so')
    # Set error handler
    asound.snd_lib_error_set_handler(c_error_handler)
except Exception as e:
    logger.error("Error setting logger for libasound: {}", e)


def print_audio_devices():
    """Print information about the system's audio devices"""
    p = pyaudio.PyAudio()
    for i in range(p.get_device_count()):
        info = p.get_device_info_by_index(i)
        print(info['name'])
        print('\tDevice index:', info['index'])
        print('\tSample rate:', info['defaultSampleRate'])
        print('\tMax input channels:', info['maxInputChannels'])
        print('\tMax output channels:', info['maxOutputChannels'])
    p.terminate()


def numInputChannels(device_index=None):
    p = pyaudio.PyAudio()
    device = device_index
    defaults = p.get_default_host_api_info()
    if device_index is None:
        device = defaults['defaultInputDevice']
    info = p.get_device_info_by_index(device)
    p.terminate()
    return info['maxInputChannels']


class GlobalAudio():
    device_index = None
    buffer = None
    chunk_rate = None
    sample_rate = None

    def __init__(self, device_index=None, chunk_rate=60, num_channels=1):
        GlobalAudio.device_index = device_index
        GlobalAudio.chunk_rate = chunk_rate
        self.num_channels = num_channels
        try:
            self.global_stream, GlobalAudio.sample_rate = self.stream_audio(device_index, chunk_rate, num_channels)
<<<<<<< HEAD
        except Exception:
            logger.error("!!! Fatal error in audio device !!!")
=======
        except Exception as e:
            print("!!! Fatal error in audio device !!!")
            traceback.print_tb(e.__traceback__)
>>>>>>> d3b788f8

    def _audio_callback(self, in_data, frame_count, time_info, status):
        chunk = np.fromstring(in_data, np.float32).astype(np.float)
        GlobalAudio.buffer = chunk
        return (None, pyaudio.paContinue)

    def _open_input_stream(self, chunk_length, device_index=None, channels=1, retry=0):
        """Opens a PyAudio audio input stream

        Parameters
        ----------
        device_index: int, optional
            Device index for the PyAudio audio input stream.
            If device index is not specified then the default audio device
            will be opened.
        """
        p = pyaudio.PyAudio()
        defaults = p.get_default_host_api_info()

        logger.info("Using audio device {}".format(device_index))
        device_info = p.get_device_info_by_index(device_index)

        if device_info['maxInputChannels'] == 0:
            err = 'Your audio input device cannot be opened. '
            err += 'Change default audio device or try a different device index. '
            err += 'Device info:\n{}\n{}'.format(defaults, device_info)
            raise OSError(err)

        try:
            frameRate = int(device_info['defaultSampleRate'])
            stream = p.open(format=pyaudio.paFloat32,
                            channels=channels,
                            rate=frameRate,
                            input=True,
                            input_device_index=device_index,
                            frames_per_buffer=chunk_length,
                            stream_callback=self._audio_callback)
            stream.start_stream()
            logger.info("Started stream on device {}, fs: {}, chunk_length: {}".format(device_index, frameRate, chunk_length))
            GlobalAudio.buffer = np.zeros(chunk_length)
        except OSError as e:
            if retry == 5:
                err = 'Error occurred while attempting to open audio device. '
                err += 'Check your operating system\'s audio device configuration. '
                err += 'Audio device information: \n'
                err += str(device_info)
                logger.error(err)
                raise e
            time.sleep(retry)
            return self._open_input_stream(chunk_length, device_index=device_index, channels=channels, retry=retry + 1)
        return stream, int(device_info['defaultSampleRate'])

    def stream_audio(self, device_index=None, chunk_rate=60, channels=1):
        if device_index == -1:
            logger.info("Audio device disabled by device_index -1.")
            return None, None
        if device_index is None:
            logger.info("No device_index for audio given. Using default.")
            p = pyaudio.PyAudio()
            defaults = p.get_default_host_api_info()
            p.terminate()
            device_index = defaults['defaultInputDevice']
            if device_index == -1:
                err = 'No default audio device configured. '
                err += 'Change default audio device or supply a specific device index. '
                raise OSError(err)
        # Get samplerate for device
        p = pyaudio.PyAudio()
        device_info = p.get_device_info_by_index(device_index)
        samplerate = int(device_info['defaultSampleRate'])

        chunk_length = int(samplerate // chunk_rate)
        return self._open_input_stream(chunk_length, device_index=device_index, channels=channels)


class AudioInput(Effect):
    @staticmethod
    def getEffectDescription():
        return \
            "Audio input captures audio from your device and " \
            "makes each channel available as an output. "

    def __init__(self, num_channels=2, autogain_max=10.0, autogain=False, autogain_time=10.0):
        self.num_channels = num_channels
        self.autogain_max = autogain_max
        self.autogain = autogain
        self.autogain_time = autogain_time
        self.__initstate__()

    def __initstate__(self):
        super(AudioInput, self).__initstate__()
        self._buffer = []
        self._outBuffer = []
        self._autogain_perc = None
        self._cur_gain = 1.0
        logger.debug("Virtual audio input created. {} {}".format(GlobalAudio.device_index, GlobalAudio.chunk_rate))

    def numOutputChannels(self):
        return self.num_channels

    def numInputChannels(self):
        return 0

    @staticmethod
    def getParameterDefinition():
        definition = {
            "parameters":
            OrderedDict([
                # default, min, max, stepsize
                ("num_channels", [2, 1, 100, 1]),
                ("autogain", False),
                ("autogain_max", [1.0, 0.01, 50.0, 0.01]),
                ("autogain_time", [30.0, 1.0, 100.0, 0.1]),
            ])
        }
        return definition

    def getModulateableParameters(self):
        # Disable all modulations
        return []

    @staticmethod
    def getParameterHelp():
        help = {
            "parameters": {
                "num_channels": "Number of input channels of the audio device.",
                "autogain":
                "Automatically adjust the gain of the input channels.\nThe input signal will be scaled up to 'autogain_max', "
                    "gain will be reduced if the audio signal would clip.",
                "autogain_max": "Maximum gain makeup.",
                "autogain_time": "Control the lag of the gain adjustment. Higher values will result in slower gain makeup."
            }
        }
        return help

    def getSampleRate(self):
        return GlobalAudio.sample_rate

    async def update(self, dt):
        await super(AudioInput, self).update(dt)
        if self._autogain_perc is None and GlobalAudio.chunk_rate is not None:
            # increase cur_gain by percentage
            # we want to get to self.autogain_max in approx. self.autogain_time seconds
            min_value = 1.0
            if self.autogain_max > 0:
                min_value = 1. / self.autogain_max  # the minimum input value we want to bring to 1.0
            else:
                min_value = 1. / 0.01
            N = GlobalAudio.chunk_rate * self.autogain_time  # N = chunks_per_second * autogain_time
            # min_value * (perc)^N = 1.0?
            # perc = root(1.0 / min_value, N) = (1./min_value)**(1/N)
            self._autogain_perc = (1.0 / min_value)**float(1 / N)
        self._buffer = GlobalAudio.buffer
        if len(self._outBuffer) != self.num_channels:
            self._outBuffer = []
            for i in range(0, self.num_channels):
                self._outBuffer.append(AudioBuffer(GlobalAudio.sample_rate))

    def process(self):
        if self._inputBuffer is None or self._outputBuffer is None:
            return
        if self._buffer is None:
            raise RuntimeError("No audio signal. Audio device might be not present or disabled.")
        if len(self._buffer) <= 0:
            return
        if self.autogain:
            # determine max value -> in range 0,1
            maxVal = np.max(self._buffer)
            if maxVal * self._cur_gain > 1:
                # reset cur_gain to prevent clipping
                self._cur_gain = 1. / maxVal
            elif self._cur_gain < self.autogain_max:
                self._cur_gain = min(self.autogain_max, self._cur_gain * self._autogain_perc)
            # logger.info("cur_gain: {}, gained value: {}".format(self._cur_gain, self._cur_gain * maxVal))
        for i in range(0, self.num_channels):
            # layout for multiple channel is interleaved:
            # 00 01 .. 0n 10 11 .. 1n
            self._outBuffer[i].audio = self._cur_gain * self._buffer[i::self.num_channels]
            # TODO: Calculate audio stats per channel: peak, rms, FFT buckets for remote display
            self._outputBuffer[i] = self._outBuffer[i]
            # logger.info("{}: {}".format(i, self._outputBuffer[i]))<|MERGE_RESOLUTION|>--- conflicted
+++ resolved
@@ -85,14 +85,9 @@
         self.num_channels = num_channels
         try:
             self.global_stream, GlobalAudio.sample_rate = self.stream_audio(device_index, chunk_rate, num_channels)
-<<<<<<< HEAD
-        except Exception:
+        except Exception as e:
             logger.error("!!! Fatal error in audio device !!!")
-=======
-        except Exception as e:
-            print("!!! Fatal error in audio device !!!")
             traceback.print_tb(e.__traceback__)
->>>>>>> d3b788f8
 
     def _audio_callback(self, in_data, frame_count, time_info, status):
         chunk = np.fromstring(in_data, np.float32).astype(np.float)
