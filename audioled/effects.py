--- conflicted
+++ resolved
@@ -617,17 +617,12 @@
     - 0: Pixels
     """
 
-<<<<<<< HEAD
-    def __init__(self, displacement=50, swingspeed=1):
-=======
     @staticmethod
     def getEffectDescription():
         return \
             "Makes the pixels shift in both directions like a pendulum."
 
-    def __init__(self, num_pixels, displacement=50, swingspeed=1):
-        self.num_pixels = num_pixels
->>>>>>> 0e5ff65a
+    def __init__(self, displacement=50, swingspeed=1):
         self.displacement = displacement
         self.swingspeed = swingspeed
         self.__initstate__()
