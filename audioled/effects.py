--- conflicted
+++ resolved
@@ -354,17 +354,9 @@
     def getParameterHelp():
         help = {
             "parameters": {
-<<<<<<< HEAD
-                "mirror_lower":
-                "Switch between mirroring the lower or the upper part of input channel 0.",
-                "recursion":
-                "Recursion depth of the mirroring effect. If recursion is set to 1, "
-                "the lower and upper half of the strip are mirrored again at their centers."
-=======
                 "mirror_lower": "Switch between mirroring the lower or the upper part of input channel 0.",
                 "recursion": "Recursion depth of the mirroring effect. If recursion is set to 1, "
                              "the lower and upper half of the strip are mirrored again at their centers."
->>>>>>> f213a3a3
             }
         }
         return help
