from __future__ import (absolute_import, division, print_function,
                        unicode_literals)

import math
import random
import threading
from collections import OrderedDict

import mido
import numpy as np

from audioled.effect import Effect


class SwimmingPool(Effect):
    def __init__(self, num_pixels, num_waves=30, scale=0.2, wavespread_low=30, wavespread_high=70, max_speed=30):
        self.num_pixels = num_pixels
        self.num_waves = num_waves
        self.scale = scale
        self.wavespread_low = wavespread_low
        self.wavespread_high = wavespread_high
        self.max_speed = max_speed
        self.__initstate__()

    def __initstate__(self):
        # state
        self._pixel_state = np.zeros(self.num_pixels) * np.array([[0.0], [0.0], [0.0]])
        self._last_t = 0.0
        self._output = np.copy(self._pixel_state)
        self._Wave, self._WaveSpecSpeed = self._CreateWaves(self.num_waves, self.scale, self.wavespread_low,
                                                            self.wavespread_high, self.max_speed)
        super(SwimmingPool, self).__initstate__()

    @staticmethod
    def getParameterDefinition():
        definition = {
            "parameters":
            OrderedDict([
                # default, min, max, stepsize
                ("num_pixels", [300, 1, 1000, 1]),
                ("num_waves", [30, 1, 100, 1]),
                ("scale", [0.2, 0.01, 1.0, 0.01]),
                ("wavespread_low", [30, 1, 100, 1]),
                ("wavespread_high", [70, 50, 150, 1]),
                ("max_speed", [30, 1, 200, 1]),
            ])
        }
        return definition

    def getParameter(self):
        definition = self.getParameterDefinition()
        del definition['parameters']['num_pixels']
        definition['parameters']['num_waves'][0] = self.num_waves
        definition['parameters']['scale'][0] = self.scale
        definition['parameters']['wavespread_low'][0] = self.wavespread_low
        definition['parameters']['wavespread_high'][0] = self.wavespread_high
        definition['parameters']['max_speed'][0] = self.max_speed
        return definition

    def _SinArray(self, _spread, _scale, _wavehight):
        _CArray = []
        for i in range(-_spread, _spread + 1):
            _CArray.append(math.sin((math.pi / _spread) * i) * _scale * _wavehight)
            _output = np.copy(self._pixel_state)
            _output[0][:len(_CArray)] += _CArray
            _output[1][:len(_CArray)] += _CArray
            _output[2][:len(_CArray)] += _CArray
        return _output.clip(0.0, 255.0)

    def _CreateWaves(self, num_waves, scale, wavespread_low=10, wavespread_high=50, max_speed=30):
        _WaveArray = []
        _wavespread = np.random.randint(wavespread_low, wavespread_high, num_waves)
        _WaveArraySpecSpeed = np.random.randint(-max_speed, max_speed, num_waves)
        _WaveArraySpecHeight = np.random.rand(num_waves)
        for i in range(0, num_waves):
            _WaveArray.append(self._SinArray(_wavespread[i], scale, _WaveArraySpecHeight[i]))
        return _WaveArray, _WaveArraySpecSpeed

    def numInputChannels(self):
        return 2

    def numOutputChannels(self):
        return 1

    def process(self):
        if self._outputBuffer is not None:
            color = self._inputBuffer[0]
            self._output = np.multiply(color, 0.5 * np.zeros(self.num_pixels))

            for i in range(0, self.num_waves):
                step = np.multiply(color, np.roll(self._Wave[i], int(self._t * self._WaveSpecSpeed[i]), axis=1))
                self._output += step

            self._outputBuffer[0] = self._output.clip(0.0, 255.0)


class DefenceMode(Effect):
    def __init__(self, num_pixels, scale=0.2):
        self.num_pixels = num_pixels
        self.scale = scale
        self.__initstate__()

    def __initstate__(self):
        # state
        self._pixel_state = np.zeros(self.num_pixels) * np.array([[0.0], [0.0], [0.0]])
        self._last_t = 0.0
        super(DefenceMode, self).__initstate__()

    def numInputChannels(self):
        return 1

    def numOutputChannels(self):
        return 1

    def process(self):
        if self._outputBuffer is not None:
            # color = self._inputBuffer[0]
            A = random.choice([True, False, False])
            if A is True:
                self._output = np.ones(self.num_pixels) * np.array([[random.randint(
                    0.0, 255.0)], [random.randint(0.0, 255.0)], [random.randint(0.0, 255.0)]])
            else:
                self._output = np.zeros(self.num_pixels) * np.array([[0.0], [0.0], [0.0]])

            self._outputBuffer[0] = self._output.clip(0.0, 255.0)


class MidiKeyboard(Effect):
    class Note(object):
        def __init__(self, note, velocity, spawn_time):
            self.note = note
            self.velocity = velocity
            self.spawn_time = spawn_time
            self.active = True
            self.value = 0.0
            self.release_time = 0.0

    def __init__(self, num_pixels, midiPort='', attack=0.0, decay=0.0, sustain=1.0, release=0.0):
        self.num_pixels = num_pixels
        self.midiPort = midiPort
        self.attack = attack
        self.decay = decay
        self.sustain = sustain
        self.release = release
        self.__initstate__()

    def __initstate__(self):
        super(MidiKeyboard, self).__initstate__()
        print(mido.get_input_names())
        try:
            self._midi.close()
        except Exception:
            pass
        try:
            self._midi = mido.open_input(self.midiPort)
        except OSError:
            self._midi = mido.open_input()
            self.midiPort = self._midi.name
            print(self.midiPort)
        self._on_notes = []

    def numInputChannels(self):
        return 1  # color

    def numOutputChannels(self):
        return 1

    @staticmethod
    def getParameterDefinition():
        definition = {
            "parameters": {
                # default, min, max, stepsize
                "num_pixels": [300, 1, 1000, 1],
                "midiPort": mido.get_input_names(),
                "attack": [0.0, 0.0, 5.0, 0.01],
                "decay": [0.0, 0.0, 5.0, 0.01],
                "sustain": [1.0, 0.0, 1.0, 0.01],
                "release": [0.0, 0.0, 5.0, 0.01],
            }
        }
        return definition

    def getParameter(self):
        definition = self.getParameterDefinition()
        del definition['parameters']['num_pixels']
        definition['parameters']['midiPort'] = [self.midiPort
                                                ] + [x for x in mido.get_input_names() if x != self.midiPort]
        definition['parameters']['attack'][0] = self.attack
        definition['parameters']['decay'][0] = self.decay
        definition['parameters']['sustain'][0] = self.sustain
        definition['parameters']['release'][0] = self.release
        return definition

    async def update(self, dt):
        await super().update(dt)
        # Process midi notes
        for msg in self._midi.iter_pending():
            if msg.type == 'note_on':
                self._on_notes.append(MidiKeyboard.Note(msg.note, msg.velocity, self._t))
            if msg.type == 'note_off':
                toRemove = [note for note in self._on_notes if note.note == msg.note]
                for note in toRemove:
                    note.active = False
                    note.release_time = self._t

        # Process note states
        for note in self._on_notes:
            if note.active:

                if self._t - note.spawn_time < self.attack:
                    # attack phase
                    note.value = note.velocity * (self._t - note.spawn_time) / self.attack
                elif self._t - note.spawn_time < self.attack + self.decay:
                    # decay phase
                    # time since attack phase ended: self._t - note.spawn_time - self.attack
                    decay_fact = 1.0 - (self._t - note.spawn_time - self.attack) / self.decay
                    # linear interpolation
                    # decay_fact = 0.0: decay beginning -> 1.0
                    # decay_fact = 1.0: decay ending -> sustain
                    note.value = note.velocity * (self.sustain + (1.0 - self.sustain) * decay_fact)
                else:
                    # sustain phase
                    note.value = note.velocity * self.sustain
            else:
                # release phase
                if self._t - note.release_time < self.release:
                    note.value = note.velocity * (1.0 - (self._t - note.release_time) / self.release) * self.sustain
                else:
                    self._on_notes.remove(note)

    def process(self):
        if self._inputBuffer is None or self._outputBuffer is None:
            return
        if not self._inputBufferValid(0):
            col = np.ones(self.num_pixels) * np.array([[255], [255], [255]])
        else:
            col = self._inputBuffer[0]

        # Draw
        pos = np.zeros(self.num_pixels)
        for note in self._on_notes:
            index = int(max(0, min(self.num_pixels - 1, float(note.note) / 127.0 * self.num_pixels)))
            pos[index] = 1 * note.value / 127.0
        self._outputBuffer[0] = np.multiply(pos, col)


class Breathing(Effect):
    def __init__(self, num_pixels, cycle=5):
        self.num_pixels = num_pixels
        self.cycle = cycle
        self.__initstate__()

    def __initstate__(self):
        # state
        super(Breathing, self).__initstate__()

    def numInputChannels(self):
        return 1

    def numOutputChannels(self):
        return 1

    def oneStar(self, t, cycle):
        brightness = 0.5 * math.sin((2 * math.pi) / cycle * t) + 0.5
        return brightness

    @staticmethod
    def getParameterDefinition():
        definition = {
            "parameters":
            OrderedDict([
                # default, min, max, stepsize
                ("num_pixels", [300, 1, 1000, 1]),
                ("cycle", [5, 0.1, 10, 0.1]),
            ])
        }
        return definition

    def getParameter(self):
        definition = self.getParameterDefinition()
        del definition['parameters']['num_pixels']
        definition['parameters']['cycle'][0] = self.cycle
        return definition

    def process(self):
        color = self._inputBuffer[0]
        if color is None:
            color = np.ones(self.num_pixels) * np.array([[255.0], [255.0], [255.0]])
        if self._outputBuffer is not None:
            brightness = self.oneStar(self._t, self.cycle)
            self._output = np.multiply(color,
                                       np.ones(self.num_pixels) * np.array([[brightness], [brightness], [brightness]]))
        self._outputBuffer[0] = self._output.clip(0.0, 255.0)


class Heartbeat(Effect):
    def __init__(self, num_pixels, speed=1):
        self.num_pixels = num_pixels
        self.speed = speed
        self.__initstate__()

    def __initstate__(self):
        # state
        super(Heartbeat, self).__initstate__()

    def numInputChannels(self):
        return 1

    def numOutputChannels(self):
        return 1

    def oneStar(self, t, speed):
        brightness = abs(math.sin(speed * t)**63 * math.sin(speed * t + 1.5) * 8)
        return brightness

    @staticmethod
    def getParameterDefinition():
        definition = {
            "parameters":
            OrderedDict([
                # default, min, max, stepsize
                ("num_pixels", [300, 1, 1000, 1]),
                ("speed", [1, 0.1, 100, 0.1]),
            ])
        }
        return definition

    def getParameter(self):
        definition = self.getParameterDefinition()
        del definition['parameters']['num_pixels']
        definition['parameters']['speed'][0] = self.speed
        return definition

    def process(self):
        color = self._inputBuffer[0]
        if color is None:
            color = np.ones(self.num_pixels) * np.array([[255.0], [0.0], [0.0]])
        if self._outputBuffer is not None:
            brightness = self.oneStar(self._t, self.speed)
            self._output = np.multiply(color,
                                       np.ones(self.num_pixels) * np.array([[brightness], [brightness], [brightness]]))
        self._outputBuffer[0] = self._output.clip(0.0, 255.0)


class FallingStars(Effect):
<<<<<<< HEAD

    def __init__(self, num_pixels, dim_speed=100, thickness=1, spawnTime=0.1, max_brightness=1):
=======
    def __init__(self, num_pixels, dim_speed=100, thickness=1, spawnTime=0.1, maxBrightness=1):
>>>>>>> 09cdbe3b
        self.num_pixels = num_pixels
        self.dim_speed = dim_speed
        self.thickness = thickness  # getting down with it
        self.spawnTime = spawnTime
        self.max_brightness = max_brightness
        self.__initstate__()

    def __initstate__(self):
        # state
        self._t0Array = []
        self._spawnArray = []
        self._starCounter = 0
        self._spawnflag = True
        super(FallingStars, self).__initstate__()

    @staticmethod
    def getParameterDefinition():
        definition = {
            "parameters":
            OrderedDict([
                # default, min, max, stepsize
<<<<<<< HEAD
                "num_pixels": [300, 1, 1000, 1],
                "dim_speed": [100, 1, 1000, 1],
                "thickness": [1, 1, 300, 1],
                "spawntime": [1, 0.01, 10, 0.01],
                "max_brightness": [1, 0, 1, 0.01],
            }
=======
                ("num_pixels", [300, 1, 1000, 1]),
                ("dim_speed", [100, 1, 1000, 1]),
                ("thickness", [1, 1, 300, 1]),
                ("spawntime", [1, 0.01, 10, 0.01]),
                ("maxBrightness", [1, 0, 1, 0.01]),
            ])
>>>>>>> 09cdbe3b
        }
        return definition

    def getParameter(self):
        definition = self.getParameterDefinition()
        del definition['parameters']['num_pixels']
        definition['parameters']['dim_speed'][0] = self.dim_speed
        definition['parameters']['thickness'][0] = self.thickness
        definition['parameters']['spawntime'][0] = self.spawnTime
        definition['parameters']['max_brightness'][0] = self.maxBrightness
        return definition

    def numInputChannels(self):
        return 1

    def numOutputChannels(self):
        return 1

    def spawnStar(self):
        self._starCounter += 1
        self._t0Array.append(self._t)
        self._spawnArray.append(random.randint(0, self.num_pixels - self.thickness))
        if self._starCounter > 100:
            self._starCounter -= 1
            self._t0Array.pop(0)
            self._spawnArray.pop(0)
        threading.Timer(self.spawnTime, self.spawnStar).start()  # executes itself every *spawnTime* seconds

    def allStars(self, t, dim_speed, thickness, t0, spawnSpot):
        controlArray = []
        for i in range(0, self._starCounter):
            oneStarArray = np.zeros(self.num_pixels)
            for j in range(0, thickness):
                oneStarArray[spawnSpot[i] + j] = math.exp(-(100 / dim_speed) * (self._t - t0[i]))
            controlArray.append(oneStarArray)
        return controlArray

    def starControl(self, spawnTime):
        if self._spawnflag is True:
            self.spawnStar()
            self._spawnflag = False
        outputArray = self.allStars(self._t, self.dim_speed, self.thickness, self._t0Array, self._spawnArray)
        return np.sum(outputArray, axis=0)

    def process(self):
        color = self._inputBuffer[0]
        if color is None:
            color = np.ones(self.num_pixels) * np.array([[255.0], [255.0], [255.0]])
        if self._outputBuffer is not None:
<<<<<<< HEAD
            self._output = np.multiply(color, self.starControl(self.spawnTime) * np.array([[self.maxBrightness*1.0],[self.maxBrightness*1.0],[self.maxBrightness*1.0]]))
        self._outputBuffer[0] = self._output.clip(0.0,255.0)



class Pendulum(Effect):

    def __init__(self, num_pixels, spread=10, location=150, displacement=50, heightactivator=True, lightflip=1, swingspeed=1):
        self.num_pixels = num_pixels
        self.spread = spread
        self.location = location
        self.displacement = displacement
        self.heightactivator = heightactivator
        self.lightflip = lightflip
        self.swingspeed = swingspeed
        self.__initstate__()

    def __initstate__(self):
        # state
        super(Pendulum, self).__initstate__()

    @staticmethod
    def getParameterDefinition():
        definition = {
            "parameters": {
                # default, min, max, stepsize
                "num_pixels": [300, 1, 1000, 1],
                "location": [150, 0, 300, 1],
                "displacement": [50, 1, 1000, 1],
                "heightactivator": False,
                "lightflip": [1, -1, 1, 2],
                "swingspeed":[1, 0, 5, 0.01],
            }
        }
        return definition

    def getParameter(self):
        definition = self.getParameterDefinition()
        del definition['parameters']['num_pixels']
        definition['parameters']['location'][0] = self.location
        definition['parameters']['displacement'][0] = self.displacement
        definition['parameters']['heightactivator'] = self.heightactivator
        definition['parameters']['lightflip'][0] = self.lightflip
        definition['parameters']['swingspeed'][0] = self.swingspeed
        return definition

    def createBlob(self, spread, location):
        blobArray = np.zeros(self.num_pixels) 
        for i in range(-spread, spread+1):
            blobArray[location + i] = math.sin((math.pi/spread) * i)
        return blobArray.clip(0.0,255.0)
    
    def moveBlob(self, blobArray, displacement, swingspeed):
        outputArray = np.roll(blobArray, int(displacement * math.sin(self._t * swingspeed)))
        return outputArray.clip(0.0,255.0)

    def controlBlobs(self):
        output = self.moveBlob(self.createBlob(self.spread, self.location), self.displacement, self.swingspeed)
        return output

    def numInputChannels(self):
        return 1

    def numOutputChannels(self):
        return 1

    def process(self):
        if self._outputBuffer is not None:
            color = self._inputBuffer[0]
            if color == None:
                color = np.ones(self.num_pixels) * np.array([[255.0],[255.0],[255.0]])
            if self.heightactivator == True:
                configArray = np.array([[self.lightflip*math.cos(2*self._t)],[self.lightflip*math.cos(2*self._t)],[self.lightflip*math.cos(2*self._t)]])
            else:
                configArray = np.array([[1.0],[1.0],[1.0]])
            self._output = np.multiply(color, self.controlBlobs() * configArray)
            self._outputBuffer[0] = self._output.clip(0.0,255.0)



class RPendulum(Effect):

    def __init__(self, num_pixels, num_pendulums=100, dim=0.1):
        self.num_pixels = num_pixels
        self.num_pendulums = num_pendulums
        self.dim = dim
        self._spread = []
        self._location = []
        self._displacement = []
        self._heightactivator = []
        self._lightflip = []
        self._offset = []
        self._swingspeed = []
        self.__initstate__()

    def __initstate__(self):
        # state
        for i in range(self.num_pendulums):
            self._spread.append(random.randint(2,10))
            self._location.append(random.randint(0,self.num_pixels-self._spread[i]-1))
            self._displacement.append(random.randint(5,50))
            self._heightactivator.append(random.choice([True, False]))
            self._lightflip.append(random.choice([-1,1]))
            self._offset.append(random.uniform(0,6.5))
            self._swingspeed.append(random.uniform(0,1))
        super(RPendulum, self).__initstate__()

    @staticmethod
    def getParameterDefinition():
        definition = {
            "parameters": {
                # default, min, max, stepsize
                "num_pixels": [300, 1, 1000, 1],
                "num_pendulums": [20, 1, 300, 1],
                "dim": [1, 0, 1, 0.01],
            }
        }
        return definition

    def getParameter(self):
        definition = self.getParameterDefinition()
        del definition['parameters']['num_pixels']
        definition['parameters']['num_pendulums'][0] = self.num_pendulums
        definition['parameters']['dim'][0] = self.dim
        return definition

    def createBlob(self, spread, location):
        blobArray = np.zeros(self.num_pixels) 
        for i in range(-spread, spread+1):
            blobArray[location + i] = math.sin((math.pi/spread) * i)
        return blobArray.clip(0.0,255.0)
    
    def moveBlob(self, blobArray, displacement, offset, swingspeed):
        outputArray = np.roll(blobArray, int(displacement * math.sin((self._t * swingspeed) + offset)))
        return outputArray.clip(0.0,255.0)

    def controlBlobs(self, spread, location, displacement, offset, swingspeed):
        output = self.moveBlob(self.createBlob(spread, location), displacement, offset, swingspeed)
        return output

    def numInputChannels(self):
        return 1

    def numOutputChannels(self):
        return 1

    def process(self):
        if self._outputBuffer is not None:
            color = self._inputBuffer[0]
            if color == None:
                color = np.ones(self.num_pixels) * np.array([[255.0],[255.0],[255.0]])

            self._output = np.zeros(self.num_pixels) * np.array([[0.0],[0.0],[0.0]])
            for i in range(self.num_pendulums):
                if self._heightactivator[i] == True:
                    configArray = np.array([[self._lightflip[i]*self.dim*math.cos(2*self._t+self._offset[i])],[self._lightflip[i]*self.dim*math.cos(2*self._t+self._offset[i])],[self._lightflip[i]*self.dim*math.cos(2*self._t+self._offset[i])]])
                else:
                    configArray = np.array([[1.0*self.dim],[1.0*self.dim],[1.0*self.dim]])
                self._output += np.multiply(color, self.controlBlobs(self._spread[i], self._location[i], self._displacement[i], self._offset[i], self._swingspeed[i]) * configArray)
            self._outputBuffer[0] = self._output.clip(0.0,255.0)
=======
            self._output = np.multiply(
                color,
                self.starControl(self.spawnTime) * np.array([[self.maxBrightness * 1.0], [self.maxBrightness * 1.0],
                                                             [self.maxBrightness * 1.0]]))
        self._outputBuffer[0] = self._output.clip(0.0, 255.0)
>>>>>>> 09cdbe3b
<|MERGE_RESOLUTION|>--- conflicted
+++ resolved
@@ -343,12 +343,8 @@
 
 
 class FallingStars(Effect):
-<<<<<<< HEAD
 
     def __init__(self, num_pixels, dim_speed=100, thickness=1, spawnTime=0.1, max_brightness=1):
-=======
-    def __init__(self, num_pixels, dim_speed=100, thickness=1, spawnTime=0.1, maxBrightness=1):
->>>>>>> 09cdbe3b
         self.num_pixels = num_pixels
         self.dim_speed = dim_speed
         self.thickness = thickness  # getting down with it
@@ -370,21 +366,12 @@
             "parameters":
             OrderedDict([
                 # default, min, max, stepsize
-<<<<<<< HEAD
-                "num_pixels": [300, 1, 1000, 1],
-                "dim_speed": [100, 1, 1000, 1],
-                "thickness": [1, 1, 300, 1],
-                "spawntime": [1, 0.01, 10, 0.01],
-                "max_brightness": [1, 0, 1, 0.01],
-            }
-=======
                 ("num_pixels", [300, 1, 1000, 1]),
                 ("dim_speed", [100, 1, 1000, 1]),
                 ("thickness", [1, 1, 300, 1]),
                 ("spawntime", [1, 0.01, 10, 0.01]),
                 ("maxBrightness", [1, 0, 1, 0.01]),
             ])
->>>>>>> 09cdbe3b
         }
         return definition
 
@@ -434,7 +421,6 @@
         if color is None:
             color = np.ones(self.num_pixels) * np.array([[255.0], [255.0], [255.0]])
         if self._outputBuffer is not None:
-<<<<<<< HEAD
             self._output = np.multiply(color, self.starControl(self.spawnTime) * np.array([[self.maxBrightness*1.0],[self.maxBrightness*1.0],[self.maxBrightness*1.0]]))
         self._outputBuffer[0] = self._output.clip(0.0,255.0)
 
@@ -482,11 +468,11 @@
         return definition
 
     def createBlob(self, spread, location):
-        blobArray = np.zeros(self.num_pixels) 
+        blobArray = np.zeros(self.num_pixels)
         for i in range(-spread, spread+1):
             blobArray[location + i] = math.sin((math.pi/spread) * i)
         return blobArray.clip(0.0,255.0)
-    
+
     def moveBlob(self, blobArray, displacement, swingspeed):
         outputArray = np.roll(blobArray, int(displacement * math.sin(self._t * swingspeed)))
         return outputArray.clip(0.0,255.0)
@@ -562,11 +548,11 @@
         return definition
 
     def createBlob(self, spread, location):
-        blobArray = np.zeros(self.num_pixels) 
+        blobArray = np.zeros(self.num_pixels)
         for i in range(-spread, spread+1):
             blobArray[location + i] = math.sin((math.pi/spread) * i)
         return blobArray.clip(0.0,255.0)
-    
+
     def moveBlob(self, blobArray, displacement, offset, swingspeed):
         outputArray = np.roll(blobArray, int(displacement * math.sin((self._t * swingspeed) + offset)))
         return outputArray.clip(0.0,255.0)
@@ -594,11 +580,4 @@
                 else:
                     configArray = np.array([[1.0*self.dim],[1.0*self.dim],[1.0*self.dim]])
                 self._output += np.multiply(color, self.controlBlobs(self._spread[i], self._location[i], self._displacement[i], self._offset[i], self._swingspeed[i]) * configArray)
-            self._outputBuffer[0] = self._output.clip(0.0,255.0)
-=======
-            self._output = np.multiply(
-                color,
-                self.starControl(self.spawnTime) * np.array([[self.maxBrightness * 1.0], [self.maxBrightness * 1.0],
-                                                             [self.maxBrightness * 1.0]]))
-        self._outputBuffer[0] = self._output.clip(0.0, 255.0)
->>>>>>> 09cdbe3b
+            self._outputBuffer[0] = self._output.clip(0.0,255.0)