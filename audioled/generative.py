--- conflicted
+++ resolved
@@ -1,5 +1,4 @@
-from __future__ import (absolute_import, division, print_function,
-                        unicode_literals)
+from __future__ import (absolute_import, division, print_function, unicode_literals)
 
 import math
 import random
@@ -11,7 +10,8 @@
 
 from audioled.effect import Effect
 
-from PIL import Image, ImageSequence
+from PIL import Image
+
 
 class SwimmingPool(Effect):
     def __init__(self, num_pixels, num_waves=30, scale=0.2, wavespread_low=30, wavespread_high=70, max_speed=30):
@@ -421,18 +421,20 @@
         if color is None:
             color = np.ones(self.num_pixels) * np.array([[255.0], [255.0], [255.0]])
         if self._outputBuffer is not None:
-<<<<<<< HEAD
-            self._output = np.multiply(color, self.starControl(self.spawnTime) * np.array([[self.maxBrightness*1.0],[self.maxBrightness*1.0],[self.maxBrightness*1.0]]))
-        self._outputBuffer[0] = self._output.clip(0.0,255.0)
+            self._output = np.multiply(
+                color,
+                self.starControl(self.spawnTime) * np.array([[self.maxBrightness * 1.0], [self.maxBrightness * 1.0],
+                                                             [self.maxBrightness * 1.0]]))
+        self._outputBuffer[0] = self._output.clip(0.0, 255.0)
+
 
 class GIFPlayer(Effect):
-
     def __init__(self, num_pixels, gif_file, fps=30):
         self.num_pixels = num_pixels
         self.file = gif_file
         self.fps = fps
         self.__initstate__()
-    
+
     def __initstate__(self):
         super(GIFPlayer, self).__initstate__()
         self._last_t = 0.0
@@ -443,7 +445,8 @@
     @staticmethod
     def getParameterDefinition():
         definition = {
-            "parameters": OrderedDict([
+            "parameters":
+            OrderedDict([
                 # default, min, max, stepsize
                 ("num_pixels", [300, 1, 1000, 1]),
                 ("fps", [30, 0, 120, 0.1]),
@@ -467,7 +470,7 @@
         await super().update(dt)
         if self._t - self._last_t > 1.0 / self.fps:
             # go to next image
-            try: 
+            try:
                 self._gif.seek(self._gif.tell() + 1)
             except EOFError:
                 self._gif = Image.open(self.file)
@@ -479,16 +482,7 @@
         if self._inputBuffer is None or self._outputBuffer is None:
             return
         if self._cur_image is not None:
-            
+
             img = np.asarray(self._cur_image, dtype=np.uint8)
             img = img.reshape(-1, img.shape[-1]).T
-            self._outputBuffer[0] = img.astype(int)
-        
-        
-=======
-            self._output = np.multiply(
-                color,
-                self.starControl(self.spawnTime) * np.array([[self.maxBrightness * 1.0], [self.maxBrightness * 1.0],
-                                                             [self.maxBrightness * 1.0]]))
-        self._outputBuffer[0] = self._output.clip(0.0, 255.0)
->>>>>>> 09cdbe3b
+            self._outputBuffer[0] = img.astype(int)