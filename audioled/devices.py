--- conflicted
+++ resolved
@@ -323,25 +323,6 @@
 
     def __initstate__(self):
         super().__initstate__()
-<<<<<<< HEAD
-        self._num_pixels = None
-        if self.overrideDevice is not None:
-            self.controller = self.overrideDevice
-            print("Using override device: {}".format(self.overrideDevice))
-
-    def __setstate__(self, state):
-        # override __setstate__ from Effect:
-        # We want to be able to inject another device with class variable
-        if self.overrideDevice is not None:
-            del state['controller']
-            self.controller = self.overrideDevice
-            print("Using override device: {}".format(self.overrideDevice))
-        if 'brightness' in state:
-            floatVal = float(state['brightness'])
-            self.controller.setBrightness(floatVal)
-        super().__setstate__(state)
-=======
->>>>>>> 863f3511
 
     @staticmethod
     def getParameterDefinition():
