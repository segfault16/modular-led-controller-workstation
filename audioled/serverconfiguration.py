--- conflicted
+++ resolved
@@ -111,11 +111,6 @@
             self._projectMetadatas.pop(uid)
 
     def activateProject(self, uid):
-<<<<<<< HEAD
-        #if self._activeProject is not None:
-        #self._activeProject.setDevice(None)
-=======
->>>>>>> 012cb17e
         proj = self.getProject(uid)
         if proj is not None:
             self._config[CONFIG_ACTIVE_PROJECT] = uid
