from __future__ import (absolute_import, division, print_function, unicode_literals)

import colorsys
import math
from collections import OrderedDict

import matplotlib as mpl
import numpy as np
import scipy as sp
from scipy.ndimage.filters import gaussian_filter1d
from scipy.signal import lfilter

import audioled.colors as colors
import audioled.dsp as dsp
from audioled.effects import Effect


class Spectrum(Effect):
    """
    Spectrum performs a FFT and visualizes bass and melody frequencies with different colors.

    Inputs:
    - 0: Audio
    - 1: Color for melody (default: white)
    - 2: Color for bass (default: white)

    Outputs:
    - 0: Pixel array

    """

    @staticmethod
    def getEffectDescription():
        return \
            "Spectrum performs a FFT on the audio input (channel 0) and visualizes bass and melody frequencies "\
            "with different colors (channel 1 for bass, channel 2 for melody)."

    def __init__(self,
                 fs,
                 fmax=6000,
                 n_overlaps=4,
                 fft_bins=64,
                 col_blend=colors.blend_mode_default):
        self.fs = fs
        self.fmax = fmax
        self.n_overlaps = n_overlaps
        self.fft_bins = fft_bins
        self.col_blend = col_blend
        self.__initstate__()

    def __initstate__(self):
        # state
        self._norm_dist = None 
        self.fft_bins = 64
        self._fft_dist = np.linspace(0, 1, self.fft_bins)
        self._max_filter = np.ones(8)
        self._min_feature_win = np.hamming(8)
        self._fs_ds = 0.0
        self._bass_rms = None
        self._melody_rms = None
        self._lastAudioChunk = None
        self._gen = None
        super(Spectrum, self).__initstate__()

    def numInputChannels(self):
        return 3

    def numOutputChannels(self):
        return 1

    @staticmethod
    def getParameterDefinition():
        definition = {
            "parameters":
            OrderedDict([
                # default, min, max, stepsize
                ("fs", [48000, 44100, 96000, 100]),
                ("n_overlaps", [4, 0, 20, 1]),
                ("fft_bins", [64, 32, 128, 1]),
                ("col_blend", colors.blend_modes)
            ])
        }
        return definition

    @staticmethod
    def getParameterHelp():
        help = {
            "parameters": {
                "num_pixels": "Number of pixels.",
                "fs": "Sample Frequency of the audio input.",
                "n_overlaps": "Number of overlapping samples in time. This smoothes the FFT.",
                "fft_bins": "Number of bins of the FFT. Increase for a more detailed FFT.",
                "col_blend": "Color blend mode for combining bass and melody FFT."
            }
        }
        return help

    def getParameter(self):
        definition = self.getParameterDefinition()
        del definition['parameters']['fs']  # disable edit
        definition['parameters']['n_overlaps'][0] = self.n_overlaps
        definition['parameters']['fft_bins'][0] = self.fft_bins
        definition['parameters']['col_blend'] = [self.col_blend
                                                 ] + [x for x in colors.blend_modes if x != self.col_blend]
        return definition

    def _audio_gen(self, audio_gen):
        audio, self._fs_ds = dsp.preprocess(audio_gen, self.fs, self.fmax, self.n_overlaps)
        return audio

    def buffer_coroutine(self):
        while True:
            yield self._lastAudioChunk

    async def update(self, dt):
        if self._norm_dist is None or len(self._norm_dist) != self._num_pixels:
            self._norm_dist = np.linspace(0, 1, self._num_pixels)

    def process(self):

        if self._inputBuffer is not None and self._outputBuffer is not None:
            audio = self._inputBuffer[0]
            col_melody = self._inputBuffer[1]
            col_bass = self._inputBuffer[2]
            if col_melody is None:
                # default color: all white
                col_melody = np.ones(self._num_pixels) * np.array([[255.0], [255.0], [255.0]])
            if col_bass is None:
                # default color: all white
                col_bass = np.ones(self._num_pixels) * np.array([[255.0], [255.0], [255.0]])
            if audio is not None:
                if self._gen is None:
                    g = self.buffer_coroutine()
                    next(g)
                    self._lastAudioChunk = audio
                    self._gen = self._audio_gen(g)
                self._lastAudioChunk = audio
                y = next(self._gen)
                bass = dsp.warped_psd(y, self.fft_bins, self._fs_ds, [32.7, 261.0], 'bark')
                melody = dsp.warped_psd(y, self.fft_bins, self._fs_ds, [261.0, self.fmax], 'bark')
                bass = self.process_line(bass)
                melody = self.process_line(melody)
                pixels = colors.blend(1. / 255.0 * np.multiply(col_bass, bass),
                                      1. / 255. * np.multiply(col_melody, melody), self.col_blend)
                self._outputBuffer[0] = pixels.clip(0, 255).astype(int)

    def process_line(self, fft):

        # fft = np.convolve(fft, self._max_filter, 'same')

        # Some kind of normalization?
        # fft_rms[1:] = fft_rms[:-1]
        # fft_rms[0] = np.mean(fft)
        # fft = np.tanh(fft / np.max(fft_rms)) * 255

        # Upsample to number of pixels
        fft = np.interp(self._norm_dist, self._fft_dist, fft)

        #
        fft = np.convolve(fft, self._min_feature_win, 'same')

        return fft * 255


class VUMeterRMS(Effect):
    """ VU Meter style effect
    Inputs:
    - 0: Audio
    - 1: Color
    """

<<<<<<< HEAD
    def __init__(self, db_range=60.0, n_overlaps=1):
=======
    @staticmethod
    def getEffectDescription():
        return \
            "VUMeterRMS visualizes the RMS value of the audio input (channel 0) with the color (channel 1)."

    def __init__(self, num_pixels, db_range=60.0, n_overlaps=1):
        self.num_pixels = num_pixels
>>>>>>> 0e5ff65a
        self.db_range = db_range
        self.n_overlaps = n_overlaps
        self._default_color = None
        self.__initstate__()

    def __initstate__(self):
        super().__initstate__()
        try:
            self._hold_values
        except AttributeError:
            self._hold_values = []
        # default color: VU Meter style
        # green from -inf to -24
        # green to red from -24 to 0
        h_a, s_a, v_a = colorsys.rgb_to_hsv(0, 1, 0)
        h_b, s_b, v_b = colorsys.rgb_to_hsv(1, 0, 0)
        scal_value = (self.db_range + (-24)) / self.db_range
        index = int(self._num_pixels * scal_value)
        np = self._num_pixels - index
        interp_v = np.linspace(v_a, v_b, np)
        interp_s = np.linspace(s_a, s_b, np)
        interp_h = np.linspace(h_a, h_b, np)
        hsv = np.array([interp_h, interp_s, interp_v]).T

        rgb = mpl.colors.hsv_to_rgb(hsv)
        green = np.array([[0, 255.0, 0] for i in range(index)]).T
        self._default_color = np.concatenate((green, rgb.T * 255.0), axis=1)

    def numInputChannels(self):
        return 2

    def numOutputChannels(self):
        return 1

    @staticmethod
    def getParameterDefinition():
        definition = {
            "parameters":
            OrderedDict([
                # default, min, max, stepsize
                ("db_range", [60.0, 20.0, 100.0, 1.0]),
                ("n_overlaps", [1, 0, 20, 1])
            ])
        }
        return definition

    @staticmethod
    def getParameterHelp():
        help = {
            "parameters": {
                "num_pixels": "Number of pixels.",
                "db_range": "Range of the VU Meter in decibels.",
                "n_overlaps": "Number of overlapping samples in time. This smoothes the VU Meter."
            }
        }
        return help

    def getParameter(self):
        definition = self.getParameterDefinition()
        definition['parameters']['db_range'][0] = self.db_range
        definition['parameters']['n_overlaps'][0] = self.n_overlaps
        return definition

    def process(self):
        if self._inputBuffer is None or self._outputBuffer is None:
            return
        buffer = self._inputBuffer[0]
        if buffer is None:
            self._outputBuffer[0] = None
            return
        color = self._inputBuffer[1]
        if color is None:
            color = self._default_color

        y = self._inputBuffer[0]
        rms = dsp.rms(y)
        # calculate rms over hold_time
        while len(self._hold_values) > self.n_overlaps:
            self._hold_values.pop()
        self._hold_values.insert(0, rms)
        rms = dsp.rms(self._hold_values)
        db = 20 * math.log10(max(rms, 1e-16))
        scal_value = (self.db_range + db) / self.db_range
        bar = np.zeros(self._num_pixels) * np.array([[0], [0], [0]])
        index = int(self._num_pixels * scal_value)
        index = np.clip(index, 0, self._num_pixels - 1)
        bar[0:3, 0:index] = color[0:3, 0:index]
        self._outputBuffer[0] = bar


class VUMeterPeak(Effect):
    """ VU Meter style effect
    Inputs:
    - 0: Audio
    - 1: Color
    """

<<<<<<< HEAD
    def __init__(self, db_range=60.0, n_overlaps=1):
=======
    @staticmethod
    def getEffectDescription():
        return \
            "VUMeterPeak visualizes the Peak value of the audio input (channel 0) with the color (channel 1)."

    def __init__(self, num_pixels, db_range=60.0, n_overlaps=1):
        self.num_pixels = num_pixels
>>>>>>> 0e5ff65a
        self.db_range = db_range
        self.n_overlaps = n_overlaps
        self._default_color = None
        self.__initstate__()

    def __initstate__(self):
        super().__initstate__()
        try:
            self._hold_values
        except AttributeError:
            self._hold_values = []
        self._default_color = None


    def numInputChannels(self):
        return 2

    def numOutputChannels(self):
        return 1

    @staticmethod
    def getParameterDefinition():
        definition = {
            "parameters":
            OrderedDict([
                # default, min, max, stepsize
                ("db_range", [60.0, 20.0, 100.0, 1.0]),
                ("n_overlaps", [1, 0, 20, 1])
            ])
        }
        return definition

    @staticmethod
    def getParameterHelp():
        help = {
            "parameters": {
                "num_pixels": "Number of pixels.",
                "db_range": "Range of the VU Meter in decibels.",
                "n_overlaps": "Number of overlapping samples in time. This smoothes the VU Meter."
            }
        }
        return help

    def getParameter(self):
        definition = self.getParameterDefinition()
        definition['parameters']['db_range'][0] = self.db_range
        definition['parameters']['n_overlaps'][0] = self.n_overlaps
        return definition

    async def update(self, dt):
        if self._default_color is None or np.size(self._default_color, 1) != self._num_pixels:
            # default color: VU Meter style
            # green from -inf to -24
            # green to red from -24 to 0
            h_a, s_a, v_a = colorsys.rgb_to_hsv(0, 1, 0)
            h_b, s_b, v_b = colorsys.rgb_to_hsv(1, 0, 0)
            scal_value = (self.db_range + (-24)) / self.db_range
            index = int(self._num_pixels * scal_value)
            num_pix = self._num_pixels - index
            interp_v = np.linspace(v_a, v_b, num_pix)
            interp_s = np.linspace(s_a, s_b, num_pix)
            interp_h = np.linspace(h_a, h_b, num_pix)
            hsv = np.array([interp_h, interp_s, interp_v]).T

            rgb = mpl.colors.hsv_to_rgb(hsv)
            if (index > 0):
                green = np.array([[0, 255.0, 0] for i in range(index)]).T
                self._default_color = np.concatenate((green, rgb.T * 255.0), axis=1)
            else:
                self._default_color = rgb.T * 255.0

    def process(self):
        if self._inputBuffer is None or self._outputBuffer is None:
            return
        buffer = self._inputBuffer[0]
        if buffer is None:
            self._outputBuffer[0] = None
            return
        color = self._inputBuffer[1]
        if color is None:
            try:
                color = self._default_color
            except Exception:
                self.__initstate__()
                color = self._default_color
        if self._num_pixels != np.size(color, axis=1):
            self.__initstate__()
            color = self._default_color

        y = self._inputBuffer[0]

        peak = np.max(y)
        # calculate max over hold_time
        while len(self._hold_values) > self.n_overlaps:
            self._hold_values.pop()
        self._hold_values.insert(0, peak)
        peak = np.max(self._hold_values)

        db = (20 * (math.log10(max(peak, 1e-16))))
        scal_value = (self.db_range + db) / self.db_range
        bar = np.zeros(self._num_pixels) * np.array([[0], [0], [0]])
        index = int(self._num_pixels * scal_value)
        index = np.clip(index, 0, self._num_pixels - 1)
        bar[0:3, 0:index] = color[0:3, 0:index]
        self._outputBuffer[0] = bar


class MovingLight(Effect):
    """
    This effect generates a peak at the beginning of the strip that moves and dissipates

    Inputs:
    - 0: Audio
    - 1: Color
    """

    @staticmethod
    def getEffectDescription():
        return \
            "MovingLight generates a visual peak based on the audio input (channel 0) with the given color (channel 1) "\
            "at the beginning of the strip. This peak moves down the strip until it dissipates."

    def __init__(self,
                 fs,
                 speed=100.0,
                 dim_time=2.5,
                 lowcut_hz=50.0,
                 highcut_hz=300.0,
                 peak_scale=4.0,
                 peak_filter=2.6,
                 highlight=0.6):
        self.speed = speed
        self.dim_time = dim_time
        self.fs = fs
        self.lowcut_hz = lowcut_hz
        self.highcut_hz = highcut_hz
        self.peak_scale = peak_scale
        self.peak_filter = peak_filter
        self.highlight = highlight
        self.__initstate__()

    def __initstate__(self):
        # state
        self._pixel_state = None
        self._filter_b, self._filter_a, self._filter_zi = dsp.design_filter(self.lowcut_hz, self.highcut_hz, self.fs, 3)
        self._last_t = 0.0
        self._last_move_t = 0.0
        super(MovingLight, self).__initstate__()

    def numInputChannels(self):
        return 2

    def numOutputChannels(self):
        return 1

    @staticmethod
    def getParameterDefinition():
        definition = {
            "parameters":
            OrderedDict([
                # default, min, max, stepsize
                ("speed", [10.0, 1.0, 200.0, 1.0]),
                ("dim_time", [1.0, 0.01, 10.0, 0.01]),
                ("lowcut_hz", [50.0, 0.0, 8000.0, 1.0]),
                ("highcut_hz", [100.0, 0.0, 8000.0, 1.0]),
                ("peak_filter", [1.0, 0.0, 10.0, .01]),
                ("peak_scale", [1.0, 0.0, 5.0, .01]),
                ("highlight", [0.0, 0.0, 1.0, 0.01])
            ])
        }
        return definition

    @staticmethod
    def getParameterHelp():
        help = {
            "parameters": {
                "num_pixels": "Number of pixels.",
                "speed": "Speed of the moving peak.",
                "dim_time": "Amount of time for the afterglow of the moving peak.",
                "lowcut_hz": "Lowcut frequency of the audio input.",
                "highcut_hz": "Highcut frequency of the audio input.",
                "peak_filter": "Filters the audio peaks. Increase this value to transform only high audio peaks into visual peaks.",
                "peak_scale": "Scales the visual peak after the filter.",
                "highlight": "Amount of white light added to the audio peak.",
            }
        }
        return help

    def getParameter(self):
        definition = self.getParameterDefinition()
        definition['parameters']['speed'][0] = self.speed
        definition['parameters']['dim_time'][0] = self.dim_time
        definition['parameters']['lowcut_hz'][0] = self.lowcut_hz
        definition['parameters']['highcut_hz'][0] = self.highcut_hz
        definition['parameters']['peak_scale'][0] = self.peak_scale
        definition['parameters']['peak_filter'][0] = self.peak_filter
        definition['parameters']['highlight'][0] = self.highlight
        return definition

    async def update(self, dt):
        await super().update(dt)
        if self._pixel_state is None or np.size(self._pixel_state, 1) != self._num_pixels:
            self._pixel_state = np.zeros(self._num_pixels) * np.array([[0.0], [0.0], [0.0]])

    def process(self):
        if self._inputBuffer is None or self._outputBuffer is None:
            return
        buffer = self._inputBuffer[0]
        color = self._inputBuffer[1]
        if color is None:
            # default color: all white
            color = np.ones(self._num_pixels) * np.array([[255.0], [255.0], [255.0]])
        if buffer is not None:
            audio = self._inputBuffer[0]
            # apply bandpass to audio
            y, self._filter_zi = lfilter(b=self._filter_b, a=self._filter_a, x=np.array(audio), zi=self._filter_zi)
            # move in speed
            dt_move = self._t - self._last_move_t
            if dt_move * self.speed > 1:
                shift_pixels = int(dt_move * self.speed)
                shift_pixels = np.clip(shift_pixels, 1, self._num_pixels - 1)
                self._pixel_state[:, shift_pixels:] = self._pixel_state[:, :-shift_pixels]
                self._pixel_state[:, 0:shift_pixels] = self._pixel_state[:, shift_pixels:shift_pixels + 1]
                # convolve to smooth edges
                self._pixel_state[:, 0:2 * shift_pixels] = gaussian_filter1d(
                    self._pixel_state[:, 0:2 * shift_pixels], sigma=0.5, axis=1)
                self._last_move_t = self._t
            # dim with time
            dt = self._t - self._last_t
            self._last_t = self._t
            self._pixel_state *= (1.0 - dt / self.dim_time)
            self._pixel_state = gaussian_filter1d(self._pixel_state, sigma=0.5, axis=1)
            self._pixel_state = gaussian_filter1d(self._pixel_state, sigma=0.5, axis=1)
            # new color at origin
            peak = np.max(y) * 1.0
            try:
                peak = peak**self.peak_filter
            except Exception:
                peak = peak
            peak = peak * self.peak_scale
            r, g, b = color[0, 0], color[1, 0], color[2, 0]
            self._pixel_state[0][0] = r * peak + self.highlight * peak * 255.0
            self._pixel_state[1][0] = g * peak + self.highlight * peak * 255.0
            self._pixel_state[2][0] = b * peak + self.highlight * peak * 255.0
            self._pixel_state = np.nan_to_num(self._pixel_state).clip(0.0, 255.0)
            self._outputBuffer[0] = self._pixel_state


class Bonfire(Effect):
    """ Effect for audio-reactive color splitting of an existing pixel array.
    Compare searchlight and bonfireSearchlight WebUIConfigs.
    Inputs:
    - 0: Audio
    - 1: Pixels
    """

<<<<<<< HEAD
    def __init__(self, fs, spread=100, lowcut_hz=50.0, highcut_hz=200.0):
=======
    @staticmethod
    def getEffectDescription():
        return \
            "Bonfire performs an audio-reactive color splitting of input channel 1 based on "\
            "the audio input (channel 0)."

    def __init__(self, num_pixels, fs, spread=100, lowcut_hz=50.0, highcut_hz=200.0):
        self.num_pixels = num_pixels
>>>>>>> 0e5ff65a
        self.spread = spread
        self.lowcut_hz = lowcut_hz
        self.highcut_hz = highcut_hz
        self.fs = fs
        self._default_color = None
        self.__initstate__()

    def __initstate__(self):
        self._filter_b, self._filter_a, self._filter_zi = dsp.design_filter(self.lowcut_hz, self.highcut_hz, self.fs, 3)
        super(Bonfire, self).__initstate__()

    def numInputChannels(self):
        return 2

    def numOutputChannels(self):
        return 1

    @staticmethod
    def getParameterDefinition():
        definition = {
            "parameters":
            OrderedDict([
                # default, min, max, stepsize
                ("spread", [10, 0, 100, 1]),
                ("lowcut_hz", [50.0, 0.0, 8000.0, 1.0]),
                ("highcut_hz", [100.0, 0.0, 8000.0, 1.0]),
            ])
        }
        return definition

    @staticmethod
    def getParameterHelp():
        help = {
            "parameters": {
                "num_pixels": "Number of pixels.",
                "spread": "Amount of pixels the splitted colors are moved.",
                "lowcut_hz": "Lowcut frequency of the audio input.",
                "highcut_hz": "Highcut frequency of the audio input.",
            }
        }
        return help

    def getParameter(self):
        definition = self.getParameterDefinition()
        definition['parameters']['spread'][0] = self.spread
        definition['parameters']['lowcut_hz'][0] = self.lowcut_hz
        definition['parameters']['highcut_hz'][0] = self.highcut_hz
        return definition

    def process(self):
        if self._inputBuffer is None or self._outputBuffer is None:
            return
        if self._inputBufferValid(1):
            pixelbuffer = self._inputBuffer[1]
        else:
            # default color: all white
            pixelbuffer = np.ones(self._num_pixels) * np.array([[255.0], [255.0], [255.0]])
        if not self._inputBufferValid(0):
            self._outputBuffer[0] = pixelbuffer
            return

        audiobuffer = self._inputBuffer[0]

        y, self._filter_zi = lfilter(b=self._filter_b, a=self._filter_a, x=np.array(audiobuffer), zi=self._filter_zi)
        peak = np.max(y) * 1.0

        pixelbuffer[0] = sp.ndimage.interpolation.shift(
            pixelbuffer[0], -self.spread * peak, mode='wrap', prefilter=True)
        pixelbuffer[2] = sp.ndimage.interpolation.shift(pixelbuffer[2], self.spread * peak, mode='wrap', prefilter=True)
        self._outputBuffer[0] = pixelbuffer<|MERGE_RESOLUTION|>--- conflicted
+++ resolved
@@ -169,17 +169,12 @@
     - 1: Color
     """
 
-<<<<<<< HEAD
-    def __init__(self, db_range=60.0, n_overlaps=1):
-=======
     @staticmethod
     def getEffectDescription():
         return \
             "VUMeterRMS visualizes the RMS value of the audio input (channel 0) with the color (channel 1)."
 
-    def __init__(self, num_pixels, db_range=60.0, n_overlaps=1):
-        self.num_pixels = num_pixels
->>>>>>> 0e5ff65a
+    def __init__(self, db_range=60.0, n_overlaps=1):
         self.db_range = db_range
         self.n_overlaps = n_overlaps
         self._default_color = None
@@ -277,17 +272,12 @@
     - 1: Color
     """
 
-<<<<<<< HEAD
-    def __init__(self, db_range=60.0, n_overlaps=1):
-=======
     @staticmethod
     def getEffectDescription():
         return \
             "VUMeterPeak visualizes the Peak value of the audio input (channel 0) with the color (channel 1)."
 
-    def __init__(self, num_pixels, db_range=60.0, n_overlaps=1):
-        self.num_pixels = num_pixels
->>>>>>> 0e5ff65a
+    def __init__(self, db_range=60.0, n_overlaps=1):
         self.db_range = db_range
         self.n_overlaps = n_overlaps
         self._default_color = None
@@ -544,18 +534,13 @@
     - 1: Pixels
     """
 
-<<<<<<< HEAD
-    def __init__(self, fs, spread=100, lowcut_hz=50.0, highcut_hz=200.0):
-=======
     @staticmethod
     def getEffectDescription():
         return \
             "Bonfire performs an audio-reactive color splitting of input channel 1 based on "\
             "the audio input (channel 0)."
 
-    def __init__(self, num_pixels, fs, spread=100, lowcut_hz=50.0, highcut_hz=200.0):
-        self.num_pixels = num_pixels
->>>>>>> 0e5ff65a
+    def __init__(self, fs, spread=100, lowcut_hz=50.0, highcut_hz=200.0):
         self.spread = spread
         self.lowcut_hz = lowcut_hz
         self.highcut_hz = highcut_hz
