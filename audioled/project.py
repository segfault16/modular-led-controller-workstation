--- conflicted
+++ resolved
@@ -307,12 +307,8 @@
                 else:
                     logger.warning("Message not supported: {}".format(message))
             except audioled.filtergraph.NodeException:
-<<<<<<< HEAD
+                # TODO: Propagate NodeException to project
                 logger.info("Continuing on NodeException")
-=======
-                # TODO: Propagate NodeException to project
-                print("Continuing on NodeException")
->>>>>>> d3b788f8
             finally:
                 # logger.info("{} done".format(os.getpid()))
                 # q.task_done()
@@ -812,19 +808,8 @@
         return retMatrix
 
     def setSceneMatrix(self, value):
-<<<<<<< HEAD
-        if self.outputSlotMatrix is not None:
-            # Check if slot matrix stayed the same
-            if self.outputSlotMatrix == value:
-                logger.debug("No change to scene matrix")
-                return
-        self.outputSlotMatrix = value
-        logger.debug("Updating scene matrix")
-=======
-        # TODO: Validate
         for key, val in value.items():
             self.outputSlotMatrix[key] = val
->>>>>>> d3b788f8
         self.activateScene(self.activeSceneId)
 
     def _sendBrightnessCommand(self, value):
