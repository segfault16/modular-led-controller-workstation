import asyncio

from audioled.filtergraph import (FilterGraph, Updateable)


class Project(Updateable):
<<<<<<< HEAD
    def __init__(self):
=======

    def __init__(self, device=None):
>>>>>>> 863f3511
        self.slots = [None for i in range(127)]
        self.activeSlotId = 0
        self._device = device

<<<<<<< HEAD
=======
    def __cleanState__(self, stateDict):
        """
        Cleans given state dictionary from state objects beginning with _
        """
        for k in list(stateDict.keys()):
            if k.startswith('_'):
                stateDict.pop(k)
        return stateDict

    def __getstate__(self):
        """
        Default implementation of __getstate__ that deletes buffer, call __cleanState__ when overloading
        """
        state = self.__dict__.copy()
        self.__cleanState__(state)
        return state

    def setDevice(self, device):
        self._device = device

>>>>>>> 863f3511
    def update(self, dt, event_loop=asyncio.get_event_loop()):
        """Update active FilterGraph
        
        Arguments:
            dt {[float]} -- Time since last update
        """
        if self.getSlot(self.activeSlotId) is not None:
            self.getSlot(self.activeSlotId).update(dt, event_loop)

    def process(self):
        """Process active FilterGraph
        """
        activeFilterGraph = self.getSlot(self.activeSlotId)
        if activeFilterGraph is not None:
            activeFilterGraph.process()
            if self._device is not None and activeFilterGraph.getLEDOutput() is not None:
                self._device.show(activeFilterGraph.getLEDOutput()._outputBuffer[0])

    def setFiltergraphForSlot(self, slotId, filterGraph):
        print("Set {} for slot {}".format(filterGraph, slotId))
        if isinstance(filterGraph, FilterGraph):
            self.slots[slotId] = filterGraph

    def activateSlot(self, slotId):
        self.activeSlotId = slotId
        print("Activate slot {} with {}".format(slotId, self.slots[slotId]))
        return self.getSlot(slotId)

    def getSlot(self, slotId):
        if self.slots[slotId] is None:
            self.slots[slotId] = FilterGraph()
        return self.slots[slotId]<|MERGE_RESOLUTION|>--- conflicted
+++ resolved
@@ -4,18 +4,12 @@
 
 
 class Project(Updateable):
-<<<<<<< HEAD
-    def __init__(self):
-=======
 
     def __init__(self, device=None):
->>>>>>> 863f3511
         self.slots = [None for i in range(127)]
         self.activeSlotId = 0
         self._device = device
 
-<<<<<<< HEAD
-=======
     def __cleanState__(self, stateDict):
         """
         Cleans given state dictionary from state objects beginning with _
@@ -36,7 +30,6 @@
     def setDevice(self, device):
         self._device = device
 
->>>>>>> 863f3511
     def update(self, dt, event_loop=asyncio.get_event_loop()):
         """Update active FilterGraph
         
