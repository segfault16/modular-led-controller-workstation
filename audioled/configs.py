from audioled import filtergraph
from audioled import audio
from audioled import devices
from audioled import colors
from audioled import audioreactive
from audioled import generative
from audioled import effects
from audioled import input

def createMovingLightGraph(N_pixels, device):
    fg = filtergraph.FilterGraph(recordTimings=True)

    audio_in = audio.AudioInput(num_channels=2)
    fg.addEffectNode(audio_in)

    led_out = devices.LEDOutput(device)
    fg.addEffectNode(led_out)
    
    N_pixels = int(N_pixels/2)
    color_wheel = colors.ColorWheel(N_pixels)
    fg.addEffectNode(color_wheel)

    movingLight = audioreactive.MovingLight(num_pixels=N_pixels, fs=audio_in.getSampleRate())
    fg.addEffectNode(movingLight)

    mirrorLower = effects.Mirror(mirror_lower=True, recursion=0)
    fg.addEffectNode(mirrorLower)

    afterglow = effects.AfterGlow(glow_time=0.15)
    fg.addEffectNode(afterglow)

    append = effects.Append(2,flip0=True)
    fg.addEffectNode(append)

    fg.addConnection(audio_in,0,movingLight,0)
    fg.addConnection(color_wheel,0,movingLight,1)
    fg.addConnection(movingLight,0,afterglow,0)
    fg.addConnection(afterglow,0,append,0)
    fg.addConnection(afterglow,0,append,1)
    fg.addConnection(append,0,led_out,0)

    return fg

def createMovingLightsGraph(N_pixels, device):
    fg = filtergraph.FilterGraph(recordTimings=True)

    audio_in = audio.AudioInput(num_channels=2)
    fg.addEffectNode(audio_in)

    led_out = devices.LEDOutput(device)
    fg.addEffectNode(led_out)
    
    N_pixels = int(N_pixels/2)
    # Layer 1
    color_wheel1 = colors.ColorWheel(N_pixels)
    fg.addEffectNode(color_wheel1)

    movingLight1 = audioreactive.MovingLight(N_pixels, audio_in.getSampleRate(),speed=150.0, dim_time=.5,highcut_hz=200)
    fg.addEffectNode(movingLight1)

    afterglow1 = effects.AfterGlow()
    fg.addEffectNode(afterglow1)

    append1 = effects.Append(2,flip0=True)
    fg.addEffectNode(append1)

    fg.addConnection(audio_in,0,movingLight1,0)
    fg.addConnection(color_wheel1,0,movingLight1,1)
    fg.addConnection(movingLight1,0,afterglow1,0)
    fg.addConnection(afterglow1,0,append1,0)
    fg.addConnection(afterglow1,0,append1,1)
    

    # Layer 2
    color_wheel2 = colors.ColorWheel(N_pixels)
    fg.addEffectNode(color_wheel2)

    movingLight2 = audioreactive.MovingLight(N_pixels, audio_in.getSampleRate(),speed=150.0, dim_time=1.0, highcut_hz=500)
    fg.addEffectNode(movingLight2)

    afterglow2 = effects.AfterGlow()
    fg.addEffectNode(afterglow2)

    append2 = effects.Append(2,flip1=True)
    fg.addEffectNode(append2)

    fg.addConnection(audio_in,0,movingLight2,0)
    fg.addConnection(color_wheel2,0,movingLight2,1)
    fg.addConnection(movingLight2,0,afterglow2,0)
    fg.addConnection(afterglow2,0,append2,0)
    fg.addConnection(afterglow2,0,append2,1)
    

    # Combine

    combine = effects.Combine(mode='lightenOnly')
    fg.addEffectNode(combine)
    
    fg.addConnection(append1,0,combine,0)
    fg.addConnection(append2,0,combine,1)
    fg.addConnection(combine,0,led_out,0)

    return fg

def createSpectrumGraph(N_pixels, device):
    fg = filtergraph.FilterGraph(recordTimings=True)

    audio_in = audio.AudioInput(num_channels=2)
    fg.addEffectNode(audio_in)

    led_out = devices.LEDOutput(device)
    fg.addEffectNode(led_out)
    

    N_pixels = int(N_pixels/2)
    color_wheel = colors.ColorWheel(N_pixels)
    fg.addEffectNode(color_wheel)

    color_wheel2 = colors.ColorWheel(N_pixels, cycle_time=15.0)
    fg.addEffectNode(color_wheel2)

    spectrum = audioreactive.Spectrum(num_pixels=N_pixels, fs=audio_in.getSampleRate(), chunk_rate=60)
    fg.addEffectNode(spectrum)

    append = effects.Append(2,flip0=True)
    fg.addEffectNode(append)

    afterglow = effects.AfterGlow(glow_time=2.0)
    fg.addEffectNode(afterglow)

    fg.addConnection(audio_in,0,spectrum,0)
    fg.addConnection(color_wheel,0,spectrum,1)
    fg.addConnection(color_wheel2,0,spectrum,2)
    fg.addConnection(spectrum,0,append,0)
    fg.addConnection(spectrum,0,append,1)
    fg.addConnection(append,0,afterglow,0)
    fg.addConnection(afterglow,0,led_out,0)

    return fg


    
def createVUPeakGraph(N_pixels, device):

    fg = filtergraph.FilterGraph(recordTimings=True)

    audio_in = audio.AudioInput(num_channels=2)
    fg.addEffectNode(audio_in)

    led_out = devices.LEDOutput(device)
    fg.addEffectNode(led_out)

    N_pixels = int(N_pixels/2)
    color_wheel = colors.ColorWheel(N_pixels)
    fg.addEffectNode(color_wheel)

    color_wheel2 = colors.ColorWheel(N_pixels, cycle_time=5.0)
    fg.addEffectNode(color_wheel2)

    interpCol = colors.InterpolateHSV(N_pixels)
    fg.addEffectNode(interpCol)

    vu_peak = audioreactive.VUMeterPeak(N_pixels)
    fg.addEffectNode(vu_peak)

    vu_peak_R = audioreactive.VUMeterPeak(N_pixels)
    fg.addEffectNode(vu_peak_R)

    append = effects.Append(2,flip1=True)
    fg.addEffectNode(append)

    afterglow = effects.AfterGlow(0.5)
    fg.addEffectNode(afterglow)

    fg.addConnection(audio_in,0,vu_peak,0)
    fg.addConnection(color_wheel,0,interpCol,0)
    fg.addConnection(color_wheel2,0,interpCol,1)
    #fg.addConnection(interpCol,0,vu_peak,1)

    fg.addConnection(audio_in,1,vu_peak_R,0)
    #fg.addConnection(interpCol,0,vu_peak_R,1)

    fg.addConnection(vu_peak,0,append,0)
    fg.addConnection(vu_peak_R,0,append,1)
    fg.addConnection(append,0,afterglow,0)
    fg.addConnection(afterglow,0,led_out,0)
    return fg


def createSwimmingPoolGraph(N_pixels, device):

    fg = filtergraph.FilterGraph(recordTimings=True)

    led_out = devices.LEDOutput(device)
    fg.addEffectNode(led_out)

    color = colors.StaticRGBColor(N_pixels,55.0,150.0,236.0)
    fg.addEffectNode(color)

    SwimmingPool = generative.SwimmingPool(N_pixels)
    fg.addEffectNode(SwimmingPool)

    fg.addConnection(color,0,SwimmingPool,0)
    fg.addConnection(SwimmingPool,0,led_out,0)
    return fg

def createDefenceGraph(N_pixels, device):
    fg = filtergraph.FilterGraph(recordTimings=True)

    led_out = devices.LEDOutput(device)
    fg.addEffectNode(led_out)

    Defence = generative.DefenceMode(N_pixels)
    fg.addEffectNode(Defence)

    fg.addConnection(Defence, 0, led_out, 0)
    return fg

def createProxyServerGraph(N_pixels, device):
    fg = filtergraph.FilterGraph(recordTimings=True)

    led_out = devices.LEDOutput(device)
    fg.addEffectNode(led_out)

<<<<<<< HEAD
    PKeyboard = generative.MidiKeyboard(N_pixels)
    fg.addEffectNode(PKeyboard)

    color_wheel = colors.ColorWheel(N_pixels)
    fg.addEffectNode(color_wheel)

    color_wheel2 = colors.ColorWheel(N_pixels, cycle_time=5.0)
    fg.addEffectNode(color_wheel2)

    interpCol = colors.InterpolateHSV(N_pixels)
    fg.addEffectNode(interpCol)

    fg.addConnection(color_wheel, 0, interpCol, 0)
    fg.addConnection(color_wheel2, 0, interpCol, 1)

    fg.addConnection(PKeyboard, 0, led_out, 0)
    fg.addConnection(color_wheel, 0, PKeyboard, 0)
    fg.addConnection(interpCol, 0, PKeyboard, 1)
=======
    candyIn = input.CandyServer(N_pixels)
    fg.addEffectNode(candyIn)

    fg.addConnection(candyIn, 0, led_out, 0)
>>>>>>> 0cf6648f
    return fg

def createBreathingGraph(N_pixels, device):
    fg = filtergraph.FilterGraph(recordTimings=True)

    led_out = devices.LEDOutput(device)
    fg.addEffectNode(led_out)

    Breathing = generative.Breathing(N_pixels)
    fg.addEffectNode(Breathing)

    fg.addConnection(Breathing, 0, led_out, 0)
    return fg

def createHeartbeatGraph(N_pixels, device):
    fg = filtergraph.FilterGraph(recordTimings=True)

    led_out = devices.LEDOutput(device)
    fg.addEffectNode(led_out)

    Heartbeat = generative.Heartbeat(N_pixels)
    fg.addEffectNode(Heartbeat)

    fg.addConnection(Heartbeat, 0, led_out, 0)
    return fg

def createFallingStarsGraph(N_pixels, device):
    fg = filtergraph.FilterGraph(recordTimings=True)

    led_out = devices.LEDOutput(device)
    fg.addEffectNode(led_out)

    FallingStars = generative.FallingStars(N_pixels)
    fg.addEffectNode(FallingStars)

    fg.addConnection(FallingStars, 0, led_out, 0)
    return fg<|MERGE_RESOLUTION|>--- conflicted
+++ resolved
@@ -216,13 +216,12 @@
     fg.addConnection(Defence, 0, led_out, 0)
     return fg
 
-def createProxyServerGraph(N_pixels, device):
-    fg = filtergraph.FilterGraph(recordTimings=True)
-
-    led_out = devices.LEDOutput(device)
-    fg.addEffectNode(led_out)
-
-<<<<<<< HEAD
+def createKeyboardGraph(N_pixels, device):
+    fg = filtergraph.FilterGraph(recordTimings=True)
+
+    led_out = devices.LEDOutput(device)
+    fg.addEffectNode(led_out)
+
     PKeyboard = generative.MidiKeyboard(N_pixels)
     fg.addEffectNode(PKeyboard)
 
@@ -241,12 +240,18 @@
     fg.addConnection(PKeyboard, 0, led_out, 0)
     fg.addConnection(color_wheel, 0, PKeyboard, 0)
     fg.addConnection(interpCol, 0, PKeyboard, 1)
-=======
+    return fg
+
+def createProxyServerGraph(N_pixels, device):
+    fg = filtergraph.FilterGraph(recordTimings=True)
+
+    led_out = devices.LEDOutput(device)
+    fg.addEffectNode(led_out)
+
     candyIn = input.CandyServer(N_pixels)
     fg.addEffectNode(candyIn)
 
     fg.addConnection(candyIn, 0, led_out, 0)
->>>>>>> 0cf6648f
     return fg
 
 def createBreathingGraph(N_pixels, device):
