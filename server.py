--- conflicted
+++ resolved
@@ -399,22 +399,14 @@
     audio.print_audio_devices()
 
     # Initialize filtergraph
-<<<<<<< HEAD
-    #fg = configs.createSpectrumGraph(num_pixels, device)
-    #fg = configs.createMovingLightGraph(num_pixels, device)
-    #fg = configs.createMovingLightsGraph(num_pixels, device)
-    #fg = configs.createVUPeakGraph(num_pixels, device)
-    #fg = configs.createSwimmingPoolGraph(num_pixels, device)
-    #fg = configs.createKeyboardGraph(num_pixels, device)
-    fg = configs.createGifPlayerGraph(num_pixels, device)
-=======
+
     # fg = configs.createSpectrumGraph(num_pixels, device)
     # fg = configs.createMovingLightGraph(num_pixels, device)
     # fg = configs.createMovingLightsGraph(num_pixels, device)
     # fg = configs.createVUPeakGraph(num_pixels, device)
-    fg = configs.createSwimmingPoolGraph(num_pixels, device)
+    # fg = configs.createSwimmingPoolGraph(num_pixels, device)
     # fg = configs.createKeyboardGraph(num_pixels, device)
->>>>>>> 09cdbe3b
+    fg = configs.createGifPlayerGraph(num_pixels, device)
 
     # Init defaults
     default_values['fs'] = 48000  # ToDo: How to provide fs information to downstream effects?
