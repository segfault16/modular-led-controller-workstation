--- conflicted
+++ resolved
@@ -607,20 +607,8 @@
             exit
         strandTest(device, serverconfig.getConfiguration(serverconfiguration.CONFIG_NUM_PIXELS))
 
-<<<<<<< HEAD
-    # Initialize filtergraph
-
-    # fg = configs.createSpectrumGraph(num_pixels, device)
-    # fg = configs.createMovingLightGraph(num_pixels, device)
-    # fg = configs.createMovingLightsGraph(num_pixels, device)
-    # fg = configs.createVUPeakGraph(num_pixels, device)
-    # fg = configs.createSwimmingPoolGraph(num_pixels, device)
-    # fg = configs.createKeyboardGraph(num_pixels, device)
-    fg = configs.createGifPlayerGraph(num_pixels, device)
-=======
     # Initialize project
     proj = serverconfig.getActiveProjectOrDefault()
->>>>>>> a9006b73
 
     # Init defaults
     default_values['fs'] = 48000  # ToDo: How to provide fs information to downstream effects?
