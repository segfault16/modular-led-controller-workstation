--- conflicted
+++ resolved
@@ -26,15 +26,11 @@
 fallingConf = 'falling'
 breathingConf = 'breathing'
 heartbeatConf = 'heartbeat'
-<<<<<<< HEAD
 gifConf = 'gif'
-configChoices = [movingLightConf, spectrumConf, vu_peakConf, movingLightsConf, swimmingConf, defenceConf, keyboardConf, keyboardSpringConf, proxyConf, fallingConf, breathingConf, heartbeatConf, gifConf]
-=======
 configChoices = [
     movingLightConf, spectrumConf, vu_peakConf, movingLightsConf, swimmingConf, defenceConf, keyboardConf,
-    keyboardSpringConf, proxyConf, fallingConf, breathingConf, heartbeatConf
+    keyboardSpringConf, proxyConf, fallingConf, breathingConf, heartbeatConf, gifConf
 ]
->>>>>>> 09cdbe3b
 
 deviceRasp = 'RaspberryPi'
 deviceCandy = 'FadeCandy'
