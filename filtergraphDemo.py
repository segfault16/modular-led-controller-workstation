--- conflicted
+++ resolved
@@ -26,16 +26,12 @@
 fallingConf = 'falling'
 breathingConf = 'breathing'
 heartbeatConf = 'heartbeat'
-<<<<<<< HEAD
 pendulumConf = 'pendulum'
 rpendulumConf = 'rpendulum'
-configChoices = [movingLightConf, spectrumConf, vu_peakConf, movingLightsConf, swimmingConf, defenceConf, proxyConf, fallingConf, breathingConf, heartbeatConf, pendulumConf, rpendulumConf]
-=======
 configChoices = [
-    movingLightConf, spectrumConf, vu_peakConf, movingLightsConf, swimmingConf, defenceConf, keyboardConf,
-    keyboardSpringConf, proxyConf, fallingConf, breathingConf, heartbeatConf
-]
->>>>>>> 09cdbe3b
+    movingLightConf, spectrumConf, vu_peakConf, movingLightsConf, swimmingConf, defenceConf, proxyConf,
+    fallingConf, breathingConf, heartbeatConf, pendulumConf, rpendulumConf, keyboardConf, keyboardSpringConf
+    ]
 
 deviceRasp = 'RaspberryPi'
 deviceCandy = 'FadeCandy'
