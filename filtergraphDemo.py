--- conflicted
+++ resolved
@@ -32,19 +32,12 @@
 bonfireConf = 'bonfire'
 generatewavesConf = 'generatewaves'
 sortingConf = 'sorting'
-<<<<<<< HEAD
 gifConf = 'gif'
-configChoices = [
-    movingLightConf, spectrumConf, vu_peakConf, movingLightsConf, swimmingConf, defenceConf, proxyConf, fallingConf,
-    breathingConf, heartbeatConf, pendulumConf, rpendulumConf, keyboardConf, keyboardSpringConf, testblobConf,
-    bonfireConf, generatewavesConf, sortingConf, gifConf
-=======
 panelConf = 'panel'
 configChoices = [
     movingLightConf, spectrumConf, vu_peakConf, movingLightsConf, swimmingConf, defenceConf, proxyConf, fallingConf,
     breathingConf, heartbeatConf, pendulumConf, rpendulumConf, keyboardConf, keyboardSpringConf, testblobConf,
-    bonfireConf, generatewavesConf, sortingConf, panelConf
->>>>>>> 5430fc46
+    bonfireConf, generatewavesConf, sortingConf, gifConf, panelConf
 ]
 
 deviceRasp = 'RaspberryPi'
@@ -133,15 +126,11 @@
     elif config == generatewavesConf:
         return configs.createGenerateWavesGraph()
     elif config == sortingConf:
-<<<<<<< HEAD
         return configs.createSortingGraph()
     elif config == gifConf:
         return configs.createGifPlayerGraph()
-=======
-        return configs.createSortingGraph()   
     elif config == panelConf:
         return configs.createPanelPendulum()
->>>>>>> 5430fc46
     else:
         raise NotImplementedError("Config not implemented")
 
