--- conflicted
+++ resolved
@@ -33,17 +33,10 @@
 generatewavesConf = 'generatewaves'
 sortingConf = 'sorting'
 configChoices = [
-<<<<<<< HEAD
-    movingLightConf, spectrumConf, vu_peakConf, movingLightsConf, swimmingConf, defenceConf, proxyConf,
-    fallingConf, breathingConf, heartbeatConf, pendulumConf, rpendulumConf, keyboardConf, keyboardSpringConf,
-    testblobConf, bonfireConf, generatewavesConf, sortingConf
-    ]
-=======
     movingLightConf, spectrumConf, vu_peakConf, movingLightsConf, swimmingConf, defenceConf, proxyConf, fallingConf,
     breathingConf, heartbeatConf, pendulumConf, rpendulumConf, keyboardConf, keyboardSpringConf, testblobConf,
     bonfireConf, generatewavesConf
 ]
->>>>>>> 389ad676
 
 deviceRasp = 'RaspberryPi'
 deviceCandy = 'FadeCandy'
@@ -126,13 +119,7 @@
     elif config == bonfireConf:
         return configs.createBonfireGraph(num_pixels)
     elif config == generatewavesConf:
-<<<<<<< HEAD
-        return configs.createGenerateWavesGraph(num_pixels, device)
-    elif config == sortingConf:
-        return configs.createSortingGraph(num_pixels, device)
-=======
         return configs.createGenerateWavesGraph(num_pixels)
->>>>>>> 389ad676
     else:
         raise NotImplementedError("Config not implemented")
 
