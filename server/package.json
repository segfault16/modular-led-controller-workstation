{
  "name": "webpack-demo",
  "version": "1.0.0",
  "description": "",
  "main": "index.js",
  "scripts": {
    "start": "webpack-dev-server",
    "build": "webpack",
    "watch": "webpack --watch",
    "test": "echo \"Error: no test specified\" && exit 1"
  },
  "keywords": [],
  "author": "",
  "license": "ISC",
  "devDependencies": {
    "@babel/cli": "^7.6.4",
    "@babel/core": "^7.6.4",
    "@babel/node": "^7.6.3",
    "@babel/plugin-proposal-class-properties": "^7.5.5",
    "@babel/polyfill": "^7.6.0",
    "@babel/preset-env": "^7.6.3",
    "@babel/preset-react": "^7.6.3",
    "@babel/register": "^7.6.2",
    "babel-loader": "^8.0.6",
    "css-loader": "^2.1.1",
    "file-loader": "^3.0.1",
    "html-webpack-plugin": "^3.2.0",
    "node-sass": "^4.13.0",
    "sass-loader": "^7.3.1",
    "style-loader": "^0.23.1",
    "webpack": "^4.41.2",
    "webpack-cli": "^3.3.10",
    "webpack-dev-server": "^3.9.0"
  },
  "dependencies": {
    "@material-ui/codemod": "^4.5.0",
    "@material-ui/core": "^4.5.2",
    "@material-ui/icons": "^4.5.1",
    "@material-ui/lab": "^4.0.0-alpha.30",
    "@types/file-saver": "^2.0.1",
    "file-saver": "^2.0.2",
    "notistack": "^0.8.9",
    "npm": "^6.12.1",
    "react": "^16.11.0",
    "react-dom": "^16.11.0",
    "react-graph-vis": "^1.0.5",
    "react-measure": "^2.3.0",
    "react-piano": "^3.1.3",
    "react-router-config": "^5.1.1",
    "react-router-dom": "^5.1.2"
  },
  "resolutions": {
<<<<<<< HEAD
    "vis-network": "6.3.1"
=======
    "vis-network": "6.4.0"
>>>>>>> 546d274f
  }
}<|MERGE_RESOLUTION|>--- conflicted
+++ resolved
@@ -50,10 +50,6 @@
     "react-router-dom": "^5.1.2"
   },
   "resolutions": {
-<<<<<<< HEAD
-    "vis-network": "6.3.1"
-=======
     "vis-network": "6.4.0"
->>>>>>> 546d274f
   }
 }