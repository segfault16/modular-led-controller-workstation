--- conflicted
+++ resolved
@@ -11,7 +11,6 @@
 import Divider from '@material-ui/core/Divider';
 import FilterGraphService from "../services/FilterGraphService";
 import Typography from '@material-ui/core/Typography';
-import Tooltip from '@material-ui/core/Tooltip'
 
 import './NodePopup.css'
 
@@ -39,15 +38,10 @@
             onSave: props.onSave,
             onCancel: props.onCancel,
             config: {
-<<<<<<< HEAD
                 parameters: [],
                 values: [],
                 parameterHelp: [],
                 description: ""
-=======
-                parameters: {},
-                values: {}
->>>>>>> ccb8e4b5
             },
             effects: [],
             selectedEffect: null,
@@ -182,113 +176,6 @@
         this.updateNodeArgs(effect);
     }
 
-<<<<<<< HEAD
-    domCreateParameterDropdown = (parameters, values, parameterName) => {
-        let items = parameters[parameterName].map((option, idx) => {
-            return (
-                <MenuItem key={idx} value={option}>{option}</MenuItem>
-            )
-        })
-        return <React.Fragment>
-
-            <Grid item xs={7} >
-                <InputLabel htmlFor={parameterName} />
-                <Select
-                    value={values[parameterName]}
-                    fullWidth={true}
-                    onChange={(e, val) => this.handleParameterChange(val.props.value, parameterName)}
-                    inputProps={{
-                        name: parameterName,
-                        id: parameterName,
-                    }}>
-                    {items}
-                </Select>
-            </Grid>
-            <Grid item xs={2}>
-            </Grid>
-        </React.Fragment>
-    }
-
-    domCreateParameterSlider = (parameters, values, parameterName) => {
-        return <React.Fragment>
-            <Grid item xs={7}> 
-                <Slider 
-                    id={parameterName} 
-                    value={values[parameterName]} 
-                    min={parameters[parameterName][1]} 
-                    max={parameters[parameterName][2]} 
-                    step={parameters[parameterName][3]} 
-                    onChange={(e, val) => this.handleParameterChange(val, parameterName)} />
-            </Grid>
-            <Grid item xs={2}>
-            <Typography>
-                {values[parameterName] !== null ? values[parameterName].toFixed(Math.abs(Math.log10(parameters[parameterName][3]))) : null}
-            </Typography>
-            </Grid>
-        </React.Fragment>
-    }
-
-    domCreateParameterCheckbox = (parameters, values, parameterName) => {
-        return <React.Fragment>
-            <Grid container xs={7} justify="flex-end">
-                <Checkbox
-                    checked={values[parameterName]}
-                    onChange={(e, val) => this.handleParameterChange(val, parameterName)}
-                    value={parameterName}
-                    color="primary"
-                />
-            </Grid>
-            <Grid item xs={2}>
-            <Typography>
-                {values[parameterName]}
-            </Typography>
-            </Grid>
-        </React.Fragment>
-    }
-
-    domCreateConfigList = (parameters, values, parameterHelp) => {
-        if (parameters) {
-            return Object.keys(parameters).map((effectName, index) => {
-                let control;
-                if (parameters[effectName] instanceof Array) {
-                    if (parameters[effectName].some(isNaN)) {
-                        // Array of non-numbers -> DropDown
-                        control = this.domCreateParameterDropdown(parameters, values, effectName);
-
-                    } else if (!parameters[effectName].some(isNaN)) {
-                        // Array of numbers -> Slider
-                        control = this.domCreateParameterSlider(parameters, values, effectName);
-                    }
-                } else if (typeof (parameters[effectName]) === "boolean") {
-                    // Simple boolean -> Checkbox
-                    control = this.domCreateParameterCheckbox(parameters, values, effectName);
-                }
-                if (control) {
-                    var helpText = (parameterHelp != null && effectName in parameterHelp) ? parameterHelp[effectName] : ""
-                    return (
-                        <Tooltip title={helpText}>
-                        <div>
-                        <Grid key={index} container spacing={24}   alignItems="center" justify="center">
-                            <Grid item xs={3} >
-                            <Typography>
-                                {effectName}:
-                            </Typography>
-                            </Grid>
-                            {control}
-                        </Grid>
-                        </div>
-                        </Tooltip>
-                    )
-                } else {
-                    console.error("undefined control for data", parameters[effectName])
-                    return null
-                }
-            });
-        }
-    }
-
-=======
->>>>>>> ccb8e4b5
     domCreateEffectDropdown = () => {
         if (this.state.mode === 'add' && this.state.effects.length > 0) {
             let items = this.state.effects.map((effect, id) => {
@@ -318,12 +205,8 @@
         const { classes } = this.props;
         let parameters = this.state.config.parameters;
         let values = this.state.config.values;
-<<<<<<< HEAD
         let parameterHelp = this.state.config.parameterHelp;
         let effectDescription = this.state.config.description;
-        let configList = this.domCreateConfigList(parameters, values, parameterHelp);
-=======
->>>>>>> ccb8e4b5
         let effectDropdown = this.domCreateEffectDropdown();
         return (
             <div className={classes.paper}>
@@ -348,7 +231,8 @@
                     <Configurator 
                         onChange={(parameter, value) => this.handleParameterChange(value, parameter)}
                         parameters={parameters}
-                        values={values}/>
+                        values={values}
+                        parameterHelp={parameterHelp}/>
                 </div>
                 <h3></h3>
                 <Divider className={classes.divider} />
