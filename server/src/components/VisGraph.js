--- conflicted
+++ resolved
@@ -56,11 +56,8 @@
 
 import AddNodePopup from './AddNodePopup';
 import EditNodePopup from './EditNodePopup';
-<<<<<<< HEAD
 import EditModulationPopup from './EditModulationPopup';
 
-=======
->>>>>>> 546d274f
 import './VisGraph.css';
 import Measure from 'react-measure'
 
@@ -298,13 +295,8 @@
                 })
               }
               this.props.enqueueSnackbar("Connection replaced", { variant: 'info' })
-<<<<<<< HEAD
               FilterGraphService.addConnection(this.state.slot, fromNode.nodeUid, fromNode.nodeChannel, toNode.nodeUid, toNode.nodeChannel, data).then(connection => {
                 this.updateEffectConnection(data, connection)
-=======
-              FilterGraphService.addConnection(this.state.slot, fromNode.nodeUid, fromNode.nodeChannel, toNode.nodeUid, toNode.nodeChannel, data, callback).then(connection => {
-                this.updateVisConnection(data, connection)
->>>>>>> 546d274f
                 this.addStateNodesAndEdges([], [data])
                 // manual drag end
                 is_dragging = false
@@ -425,11 +417,7 @@
     }
     if (mode == MODE_SELECT) {
       if (hoverNode) {
-<<<<<<< HEAD
         if (node != null && node.nodeType == NODETYPE_EFFECT_NODE) {
-=======
-        if (node != null && node.nodeType == "node") {
->>>>>>> 546d274f
           this.setState({ helptext: "Click to edit node" })
         } else {
           this.setState({ helptext: "" })
@@ -443,11 +431,7 @@
       if (hoverNode) {
         if (node != null && node.group == "out") {
           this.setState({ helptext: "Click and drag to input node to add connection" })
-<<<<<<< HEAD
         } else if (node != null && node.nodeType == NODETYPE_EFFECT_NODE) {
-=======
-        } else if (node != null && node.nodeType == "node") {
->>>>>>> 546d274f
           this.setState({ helptext: "Click to edit node" })
         } else {
           this.setState({ helptext: "" })
@@ -459,11 +443,7 @@
       }
     } else if (mode == MODE_DELETE) {
       if (hoverNode) {
-<<<<<<< HEAD
         if (node != null && node.nodeType == NODETYPE_EFFECT_NODE) {
-=======
-        if (node != null && node.nodeType == "node") {
->>>>>>> 546d274f
           this.setState({ helptext: "Click to delete node" })
         } else {
           this.setState({ helptext: "" })
@@ -492,11 +472,7 @@
         console.error("Cannot find node " + id)
       }
       // node is effect
-<<<<<<< HEAD
       if (node.nodeType == NODETYPE_EFFECT_NODE) {
-=======
-      if (node.nodeType == 'node') {
->>>>>>> 546d274f
         // update callback data to include all input and output nodes for this node
         var inputOutputNodes = this.state.graph.nodes.filter(item => item.nodeType == NODETYPE_EFFECT_INOUT && item.nodeUid == id);
         data.nodes = data.nodes.concat(inputOutputNodes.map(x => x.id));
@@ -555,15 +531,9 @@
   }
 
   updateNodeLevels(nodes, edges) {
-<<<<<<< HEAD
     const effectNodes = nodes.filter(n => n.nodeType === NODETYPE_EFFECT_NODE);
     const outNodes = nodes.filter(n => n.nodeType === NODETYPE_EFFECT_INOUT && n.group === 'out')
     const inNodes = nodes.filter(n => n.nodeType === NODETYPE_EFFECT_INOUT && n.group === 'in')
-=======
-    const effectNodes = nodes.filter(n => n.nodeType === 'node');
-    const outNodes = nodes.filter(n => n.nodeType === 'channel' && n.group === 'out')
-    const inNodes = nodes.filter(n => n.nodeType === 'channel' && n.group === 'in')
->>>>>>> 546d274f
 
     // Find effect nodes without output
     const startWith = effectNodes.filter(n => outNodes.filter(o => o.nodeUid == n.id).length == 0)
@@ -642,19 +612,12 @@
         newEdges.push(newEdge);
       })
       // add nodes from arguments
-<<<<<<< HEAD
       if(nodes != null) {
         newNodes = [...newNodes, ...nodes]
       }
       if(edges != null) {
         newEdges = [...newEdges, ...edges]
       }
-      // calculate node levels
-      this.updateNodeLevels(newNodes, newEdges)
-
-=======
-      newNodes = [...newNodes, ...nodes]
-      newEdges = [...newEdges, ...edges]
       // calculate node levels
       this.updateNodeLevels(newNodes, newEdges)
 
@@ -662,35 +625,6 @@
         graph: {
           nodes: newNodes,
           edges: newEdges
-        }
-      }
-    })
-  }
-
-  // recalculate levels and add nodes, use this instead of this.setState(...)
-  removeStateNodesAndEdges(nodes, edges) {
-    this.setState(state => {
-      // Create copy of current nodes and edges
-      var newNodes = [];
-      state.graph.nodes.map(node => {
-        var newNode = Object.assign({}, node);
-        newNodes.push(newNode);
-      })
-      var newEdges = [];
-      state.graph.edges.map(edge => {
-        var newEdge = Object.assign({}, edge);
-        newEdges.push(newEdge);
-      })
-      newNodes = newNodes.filter((el) => !nodes.includes(el.id))
-      newEdges = newEdges.filter((el) => !edges.includes(el.id))
-      // calculate node levels
-      this.updateNodeLevels(newNodes, newEdges)
->>>>>>> 546d274f
-      return {
-        graph: {
-          nodes: newNodes,
-          edges: newEdges
-<<<<<<< HEAD
         }
       }
     })
@@ -722,8 +656,6 @@
         graph: {
           nodes: newNodes,
           edges: newEdges
-=======
->>>>>>> 546d274f
         }
       }
     })
@@ -861,11 +793,7 @@
       outNode.nodeChannel = i;
       outNode.level = visNode.level != null ? (visNode.level + 1) : 0;
       nodes.push(outNode);
-<<<<<<< HEAD
       edges.push({ id: outNode.id, from: visNode.id, to: outNode.id, width: 4, arrows: { to: { enabled: false } }, edgeType: EDGETYPE_EFFECT_INOUT });
-=======
-      edges.push({ id: outNode.id, from: visNode.id, to: outNode.id, width: 4, arrows: { to: { enabled: false } } });
->>>>>>> 546d274f
     }
     for (var i = 0; i < numInputChannels; i++) {
       var uid = this.conUid('in', i, visNode.id);
@@ -879,11 +807,7 @@
       inNode.nodeChannel = i;
       inNode.level = visNode.level != null ? (visNode.level - 1) : 0;
       nodes.push(inNode);
-<<<<<<< HEAD
       edges.push({ id: inNode.id, from: inNode.id, to: visNode.id, width: 4, arrows: { to: { enabled: false } }, edgeType: EDGETYPE_EFFECT_INOUT });
-=======
-      edges.push({ id: inNode.id, from: inNode.id, to: visNode.id, width: 4, arrows: { to: { enabled: false } } });
->>>>>>> 546d274f
     }
     return { nodes, edges };
   }
@@ -934,11 +858,7 @@
     edge.from = this.conUid('out', state['from_node_channel'], state['from_node_uid'])
     edge.from_channel = state["from_node_channel"];
     edge.from_node = state['from_node_uid']
-<<<<<<< HEAD
     
-=======
-    //edge.to = state["to_node_uid"];
->>>>>>> 546d274f
     edge.to = this.conUid('in', state['to_node_channel'], state['to_node_uid'])
     edge.to_channel = state["to_node_channel"];
     edge.to_node = state['to_node_uid']
@@ -1104,11 +1024,7 @@
     if (mode === MODE_CREATE) {
       this.state.network.addEdgeMode()
     } else {
-<<<<<<< HEAD
-      this.state.network.editEdgeMode()
-=======
       this.state.network.disableEditMode()
->>>>>>> 546d274f
     }
   }
 
@@ -1232,10 +1148,7 @@
               </div>
               {this.state.editNodePopup.mode == "edit" && this.state.editNodePopup.isShown ? <EditNodePopup open={this.state.editNodePopup.isShown} onClose={this.clearNodePopUp} slot={this.state.slot} nodeUid={this.state.editNodePopup.nodeUid} onCancel={this.clearNodePopUp} onSave={this.saveNodeCallback} /> : null }
               {this.state.editNodePopup.mode == "add" && this.state.editNodePopup.isShown ? <AddNodePopup open={this.state.editNodePopup.isShown} onClose={this.clearNodePopUp} onCancel={this.clearNodePopUp} onSave={this.saveNodeCallback} /> : null }
-<<<<<<< HEAD
               {this.state.editModulationPopup.isShown ? <EditModulationPopup open={this.state.editModulationPopup.isShown} slot={this.state.slot} modulationUid={this.state.editModulationPopup.modulationUid} onCancel={this.clearModulationPopUp}/> : null}
-=======
->>>>>>> 546d274f
             </div>
           )}
         </Measure>
